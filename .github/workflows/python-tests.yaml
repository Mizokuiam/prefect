name: Unit tests

env:
  # enable colored output
  # https://github.com/pytest-dev/pytest/issues/7443
  PY_COLORS: 1

on:
  pull_request:
    paths:
      - .github/workflows/python-tests.yaml
      - "**/*.py"
      - requirements.txt
      - requirements-client.txt
      - requirements-dev.txt
      - setup.cfg
      - Dockerfile
  push:
    branches:
      - main
    paths:
      - .github/workflows/python-tests.yaml
      - "**/*.py"
      - requirements.txt
      - requirements-client.txt
      - requirements-dev.txt
      - setup.cfg
      - Dockerfile

permissions:
  contents: read

# Limit concurrency by workflow/branch combination.
#
# For pull request builds, pushing additional changes to the
# branch will cancel prior in-progress and pending builds.
#
# For builds triggered on a branch push, additional changes
# will wait for prior builds to complete before starting.
#
# https://docs.github.com/en/actions/using-jobs/using-concurrency
concurrency:
  group: ${{ github.workflow }}-${{ github.head_ref || github.run_id }}
  cancel-in-progress: ${{ github.event_name == 'pull_request' }}

jobs:
  run-tests:
    runs-on:
      group: oss-larger-runners
    name: python:${{ matrix.python-version }}, ${{ matrix.database }}, ${{ matrix.pytest-options }}
    strategy:
      matrix:
        database:
          - "postgres:14"
#          - "sqlite"
        python-version:
          - "3.8"
          - "3.9"
          - "3.10"
          - "3.11"
          - "3.12"
        pytest-options:
          - "--exclude-services"
#          - "--only-services"

        include:
          # Include Docker image builds on the service test run, and disallow the test
          # suite from building images automatically in fixtures
          - pytest-options: "--only-services"
            build-docker-images: true

        exclude:
          # Do not run service tests with postgres
          - database: "postgres:14"
            pytest-options: "--only-services"

      fail-fast: false

    timeout-minutes: 45

    steps:
      - name: Display current test matrix
        run: echo '${{ toJSON(matrix) }}'

      - uses: actions/checkout@v4
        with:
          persist-credentials: false
          fetch-depth: 0

      - name: Set up Docker Buildx
        if: ${{ matrix.build-docker-images }}
        uses: docker/setup-buildx-action@v3

      - name: Set up Python ${{ matrix.python-version }}
        uses: actions/setup-python@v5
        with:
          python-version: ${{ matrix.python-version }}
          cache: "pip"
          cache-dependency-path: "requirements*.txt"

      - name: Get image tag
        id: get_image_tag
        if: ${{ matrix.build-docker-images }}
        run: |
          SHORT_SHA=$(git rev-parse --short=7 HEAD)
          tmp="sha-$SHORT_SHA-python${{ matrix.python-version }}"
          echo "image_tag=${tmp}" >> $GITHUB_OUTPUT

      - name: Build test image
        if: ${{ matrix.build-docker-images }}
        uses: docker/build-push-action@v5
        with:
          context: .
          # TODO: We do not need the UI in these tests and we may want to add a build-arg to disable building it
          #       so that CI test runs are faster
          build-args: |
            PYTHON_VERSION=${{ matrix.python-version }}
            PREFECT_EXTRAS=[dev]
          tags: prefecthq/prefect-dev:${{ steps.get_image_tag.outputs.image_tag }}
          outputs: type=docker,dest=/tmp/image.tar
          cache-from: type=gha
          cache-to: type=gha,mode=max,ignore-error=true

      - name: Test Docker image
        if: ${{ matrix.build-docker-images }}
        run: |
          docker load --input /tmp/image.tar
          docker run --rm prefecthq/prefect-dev:${{ steps.get_image_tag.outputs.image_tag }} prefect version

      - name: Build Conda flavored test image
        if: ${{ matrix.build-docker-images }}
        uses: docker/build-push-action@v5
        with:
          context: .
          build-args: |
            PYTHON_VERSION=${{ matrix.python-version }}
            BASE_IMAGE=prefect-conda
            PREFECT_EXTRAS=[dev]
          tags: prefecthq/prefect-dev:${{ steps.get_image_tag.outputs.image_tag }}-conda
          outputs: type=docker,dest=/tmp/image-conda.tar
          cache-from: type=gha
          # We do not cache Conda image layers because they very big and slow to upload
          # cache-to: type=gha,mode=max

      - name: Test Conda flavored Docker image
        # Not yet supported for 3.11, see note at top
        if: ${{ matrix.build-docker-images && matrix.python-version != '3.11' }}
        run: |
          docker load --input /tmp/image-conda.tar
          docker run --rm prefecthq/prefect-dev:${{ steps.get_image_tag.outputs.image_tag }}-conda prefect version
          docker run --rm prefecthq/prefect-dev:${{ steps.get_image_tag.outputs.image_tag }}-conda conda --version

      - name: Install packages
        run: |
          python -m pip install -U pip
          pip install --upgrade --upgrade-strategy eager -e .[dev]

      - name: Start database container
        if: ${{ startsWith(matrix.database, 'postgres') }}
        run: >
          docker run
          --name "postgres"
          --detach
          --health-cmd pg_isready
          --health-interval 10s
          --health-timeout 5s
          --health-retries 5
          --publish 5432:5432
          --tmpfs /var/lib/postgresql/data
          --env POSTGRES_USER="prefect"
          --env POSTGRES_PASSWORD="prefect"
          --env POSTGRES_DB="prefect"
          --env LANG="C.UTF-8"
          --env LANGUAGE="C.UTF-8"
          --env LC_ALL="C.UTF-8"
          --env LC_COLLATE="C.UTF-8"
          --env LC_CTYPE="C.UTF-8"
          ${{ matrix.database }}
          -c max_connections=250

          ./scripts/wait-for-healthy-container.sh postgres 30

          echo "PREFECT_API_DATABASE_CONNECTION_URL=postgresql+asyncpg://prefect:prefect@localhost/prefect" >> $GITHUB_ENV

        # Parallelize tests by scope to reduce expensive service fixture duplication
        # Do not allow the test suite to build images, as we want the prebuilt images to be tested
        # Do not run Kubernetes service tests, we do not have a cluster available
        # maxprocesses 6 is based on empirical testing; higher than 6 sees diminishing returns
      - name: Run tests
        run: >
          pytest tests
          --numprocesses auto
          --maxprocesses 6
          --dist loadscope
          --disable-docker-image-builds
          --exclude-service kubernetes
          --durations 26
          --no-cov
          ${{ matrix.pytest-options }}


      - name: Create and Upload failure flag
        if: ${{ failure() }}
        id: create_failure_flag
        run: |
          sanitized_name="${{ matrix.os }}-${{ matrix.python-version }}-${{ matrix.database }}-${{ matrix.pytest-options }}"
          sanitized_name="${sanitized_name//:/-}"
          echo "Failure in $sanitized_name" > "${sanitized_name}-failure.txt"
          echo "artifact_name=${sanitized_name}-failure" >> $GITHUB_OUTPUT

      - name: Upload failure flag
        if: ${{ failure() }}
        uses: actions/upload-artifact@v4
        with:
          name: ${{ steps.create_failure_flag.outputs.artifact_name }}
          path: "${{ steps.create_failure_flag.outputs.artifact_name }}.txt"

      - name: Check database container
        # Only applicable for Postgres, but we want this to run even when tests fail
        if: always()
        run: >
          docker container inspect postgres
          && docker container logs postgres
          || echo "Ignoring bad exit code"

<<<<<<< HEAD
#  notify-tests-failing-on-main:
#    needs: run-tests
#    if: github.ref == 'refs/heads/main' && failure()
#    runs-on: ubuntu-latest
#    env:
#      FAILURE_THRESHOLD: 1
#    steps:
#      - name: Download all failure flags
#        uses: actions/download-artifact@v4
#        with:
#          path: failure-flags/
#
#      - name: Check for failure flags
#        id: check_failure
#        run: |
#          failure_count=$(ls -1q failure-flags/*/*.txt | wc -l)
#
#          if [ $failure_count -gt $FAILURE_THRESHOLD ]; then
#            too_many_tests_failed="true"
#          else
#            too_many_tests_failed="false"
#          fi
#          echo "failure_count=$failure_count" >> $GITHUB_OUTPUT
#          echo "too_many_tests_failed=$too_many_tests_failed" >> $GITHUB_OUTPUT
#
#      - name: Send Slack Notification
#        if: ${{ steps.check_failure.outputs.too_many_tests_failed == 'true' }}
#        uses: 8398a7/action-slack@v3
#        with:
#          author_name: Prefect OSS Tests Failing on Main
#          channel: CBH18KG8G # This is #engineering
#          fields: message,commit,author,workflowRun
#          status: failure
#          text: ":warning: Unit tests are failing in Prefect's main branch. Commit author: please mark the failing tests as flaky. If they are already marked, delete them, open a GH issue, and assign it to Andrew Brookins."
#        env:
#          SLACK_WEBHOOK_URL: ${{ secrets.ENGINEERING_REVIEW_SLACK_WEBHOOK_URL }}

#  run-tests-for-datadog:
#    name: DataDog CI Visibility
#    runs-on:
#      group: oss-larger-runners
#    strategy:
#      matrix:
#        database:
#          - "postgres:14"
#        python-version:
#          - "3.12"
#
#      fail-fast: false
#
#    timeout-minutes: 45
#
#    steps:
#      - name: Display current test matrix
#        run: echo '${{ toJSON(matrix) }}'
#
#      - uses: actions/checkout@v4
#        with:
#          persist-credentials: false
#          fetch-depth: 0
#
#      - name: Set up Docker Buildx
#        uses: docker/setup-buildx-action@v3
#
#      - name: Set up Python ${{ matrix.python-version }}
#        uses: actions/setup-python@v5
#        with:
#          python-version: ${{ matrix.python-version }}
#          cache: "pip"
#          cache-dependency-path: "requirements*.txt"
#
#      - name: Get image tag
#        id: get_image_tag
#        run: |
#          SHORT_SHA=$(git rev-parse --short=7 HEAD)
#          tmp="sha-$SHORT_SHA-python${{ matrix.python-version }}"
#          echo "image_tag=${tmp}" >> $GITHUB_OUTPUT
#
#      - name: Build test image
#        uses: docker/build-push-action@v5
#        with:
#          context: .
#          # TODO: We do not need the UI in these tests and we may want to add a build-arg to disable building it
#          #       so that CI test runs are faster
#          build-args: |
#            PYTHON_VERSION=${{ matrix.python-version }}
#            PREFECT_EXTRAS=[dev]
#          tags: prefecthq/prefect-dev:${{ steps.get_image_tag.outputs.image_tag }}
#          outputs: type=docker,dest=/tmp/image.tar
#          cache-from: type=gha
#          cache-to: type=gha,mode=max,ignore-error=true
#
#      - name: Test Docker image
#        run: |
#          docker load --input /tmp/image.tar
#          docker run --rm prefecthq/prefect-dev:${{ steps.get_image_tag.outputs.image_tag }} prefect version
#
#      - name: Build Conda flavored test image
#        uses: docker/build-push-action@v5
#        with:
#          context: .
#          build-args: |
#            PYTHON_VERSION=${{ matrix.python-version }}
#            BASE_IMAGE=prefect-conda
#            PREFECT_EXTRAS=[dev]
#          tags: prefecthq/prefect-dev:${{ steps.get_image_tag.outputs.image_tag }}-conda
#          outputs: type=docker,dest=/tmp/image-conda.tar
#          cache-from: type=gha
#          # We do not cache Conda image layers because they very big and slow to upload
#          # cache-to: type=gha,mode=max
#
#      - name: Test Conda flavored Docker image
#        # Not yet supported for 3.11, see note at top
#        run: |
#          docker load --input /tmp/image-conda.tar
#          docker run --rm prefecthq/prefect-dev:${{ steps.get_image_tag.outputs.image_tag }}-conda prefect version
#          docker run --rm prefecthq/prefect-dev:${{ steps.get_image_tag.outputs.image_tag }}-conda conda --version
#
#      - name: Install packages
#        run: |
#          python -m pip install -U pip
#          pip install --upgrade --upgrade-strategy eager -e .[dev]
#
#      - name: Start database container
#        run: >
#          docker run
#          --name "postgres"
#          --detach
#          --health-cmd pg_isready
#          --health-interval 10s
#          --health-timeout 5s
#          --health-retries 5
#          --publish 5432:5432
#          --tmpfs /var/lib/postgresql/data
#          --env POSTGRES_USER="prefect"
#          --env POSTGRES_PASSWORD="prefect"
#          --env POSTGRES_DB="prefect"
#          --env LANG="C.UTF-8"
#          --env LANGUAGE="C.UTF-8"
#          --env LC_ALL="C.UTF-8"
#          --env LC_COLLATE="C.UTF-8"
#          --env LC_CTYPE="C.UTF-8"
#          ${{ matrix.database }}
#          -c max_connections=250
#
#          ./scripts/wait-for-healthy-container.sh postgres 30
#
#          echo "PREFECT_API_DATABASE_CONNECTION_URL=postgresql+asyncpg://prefect:prefect@localhost/prefect" >> $GITHUB_ENV
#
#      - name: Run tests
#        run: >
#          pytest tests
#          --numprocesses auto
#          --maxprocesses 8
#          --ddtrace
#          --dist loadscope
#          --disable-docker-image-builds
#          --exclude-service kubernetes
#          --durations 26
#          --cov
#          --cov-config setup.cfg
#        env:
#          DD_CIVISIBILITY_AGENTLESS_ENABLED: true
#          DD_API_KEY: ${{ secrets.DD_API_KEY_CI_VISIBILITY }}
#          DD_SITE: datadoghq.com
#          DD_ENV: ci
#          DD_SERVICE: prefect
=======
  notify-tests-failing-on-main:
    needs: run-tests
    if: github.ref == 'refs/heads/main' && failure()
    runs-on: ubuntu-latest
    env:
      FAILURE_THRESHOLD: 1
    steps:
      - name: Download all failure flags
        uses: actions/download-artifact@v4
        with:
          path: failure-flags/

      - name: Check for failure flags
        id: check_failure
        run: |
          failure_count=$(ls -1q failure-flags/*/*.txt | wc -l)

          if [ $failure_count -gt $FAILURE_THRESHOLD ]; then
            too_many_tests_failed="true"
          else
            too_many_tests_failed="false"
          fi
          echo "failure_count=$failure_count" >> $GITHUB_OUTPUT
          echo "too_many_tests_failed=$too_many_tests_failed" >> $GITHUB_OUTPUT

      - name: Send Slack Notification
        if: ${{ steps.check_failure.outputs.too_many_tests_failed == 'true' }}
        uses: 8398a7/action-slack@v3
        with:
          author_name: Prefect OSS Tests Failing on Main
          channel: CBH18KG8G # This is #engineering
          fields: message,commit,author,workflowRun
          status: failure
          text: ":warning: Unit tests are failing in Prefect's main branch. Commit author: please mark the failing tests as flaky. If they are already marked, delete them, open a GH issue, and assign it to Andrew Brookins."
        env:
          SLACK_WEBHOOK_URL: ${{ secrets.ENGINEERING_REVIEW_SLACK_WEBHOOK_URL }}

  run-tests-for-datadog:
    name: DataDog CI Visibility
    runs-on:
      group: oss-larger-runners
    strategy:
      matrix:
        database:
          - "postgres:14"
        python-version:
          - "3.12"

      fail-fast: false

    timeout-minutes: 45

    steps:
      - name: Display current test matrix
        run: echo '${{ toJSON(matrix) }}'

      - uses: actions/checkout@v4
        with:
          persist-credentials: false
          fetch-depth: 0

      - name: Set up Docker Buildx
        uses: docker/setup-buildx-action@v3

      - name: Set up Python ${{ matrix.python-version }}
        uses: actions/setup-python@v5
        with:
          python-version: ${{ matrix.python-version }}
          cache: "pip"
          cache-dependency-path: "requirements*.txt"

      - name: Get image tag
        id: get_image_tag
        run: |
          SHORT_SHA=$(git rev-parse --short=7 HEAD)
          tmp="sha-$SHORT_SHA-python${{ matrix.python-version }}"
          echo "image_tag=${tmp}" >> $GITHUB_OUTPUT

      - name: Build test image
        uses: docker/build-push-action@v5
        with:
          context: .
          # TODO: We do not need the UI in these tests and we may want to add a build-arg to disable building it
          #       so that CI test runs are faster
          build-args: |
            PYTHON_VERSION=${{ matrix.python-version }}
            PREFECT_EXTRAS=[dev]
          tags: prefecthq/prefect-dev:${{ steps.get_image_tag.outputs.image_tag }}
          outputs: type=docker,dest=/tmp/image.tar
          cache-from: type=gha
          cache-to: type=gha,mode=max,ignore-error=true

      - name: Test Docker image
        run: |
          docker load --input /tmp/image.tar
          docker run --rm prefecthq/prefect-dev:${{ steps.get_image_tag.outputs.image_tag }} prefect version

      - name: Build Conda flavored test image
        uses: docker/build-push-action@v5
        with:
          context: .
          build-args: |
            PYTHON_VERSION=${{ matrix.python-version }}
            BASE_IMAGE=prefect-conda
            PREFECT_EXTRAS=[dev]
          tags: prefecthq/prefect-dev:${{ steps.get_image_tag.outputs.image_tag }}-conda
          outputs: type=docker,dest=/tmp/image-conda.tar
          cache-from: type=gha
          # We do not cache Conda image layers because they very big and slow to upload
          # cache-to: type=gha,mode=max

      - name: Test Conda flavored Docker image
        # Not yet supported for 3.11, see note at top
        run: |
          docker load --input /tmp/image-conda.tar
          docker run --rm prefecthq/prefect-dev:${{ steps.get_image_tag.outputs.image_tag }}-conda prefect version
          docker run --rm prefecthq/prefect-dev:${{ steps.get_image_tag.outputs.image_tag }}-conda conda --version

      - name: Install packages
        run: |
          python -m pip install -U pip
          pip install --upgrade --upgrade-strategy eager -e .[dev]

      - name: Start database container
        run: >
          docker run
          --name "postgres"
          --detach
          --health-cmd pg_isready
          --health-interval 10s
          --health-timeout 5s
          --health-retries 5
          --publish 5432:5432
          --tmpfs /var/lib/postgresql/data
          --env POSTGRES_USER="prefect"
          --env POSTGRES_PASSWORD="prefect"
          --env POSTGRES_DB="prefect"
          --env LANG="C.UTF-8"
          --env LANGUAGE="C.UTF-8"
          --env LC_ALL="C.UTF-8"
          --env LC_COLLATE="C.UTF-8"
          --env LC_CTYPE="C.UTF-8"
          ${{ matrix.database }}
          -c max_connections=250

          ./scripts/wait-for-healthy-container.sh postgres 30

          echo "PREFECT_API_DATABASE_CONNECTION_URL=postgresql+asyncpg://prefect:prefect@localhost/prefect" >> $GITHUB_ENV

      - name: Run tests
        run: >
          pytest tests
          --numprocesses auto
          --maxprocesses 6
          --ddtrace
          --dist loadscope
          --disable-docker-image-builds
          --exclude-service kubernetes
          --durations 26
          --cov
          --cov-config setup.cfg
        env:
          DD_CIVISIBILITY_AGENTLESS_ENABLED: true
          DD_API_KEY: ${{ secrets.DD_API_KEY_CI_VISIBILITY }}
          DD_SITE: datadoghq.com
          DD_ENV: ci
          DD_SERVICE: prefect
>>>>>>> 8100340d
<|MERGE_RESOLUTION|>--- conflicted
+++ resolved
@@ -223,7 +223,6 @@
           && docker container logs postgres
           || echo "Ignoring bad exit code"
 
-<<<<<<< HEAD
 #  notify-tests-failing-on-main:
 #    needs: run-tests
 #    if: github.ref == 'refs/heads/main' && failure()
@@ -260,7 +259,7 @@
 #          text: ":warning: Unit tests are failing in Prefect's main branch. Commit author: please mark the failing tests as flaky. If they are already marked, delete them, open a GH issue, and assign it to Andrew Brookins."
 #        env:
 #          SLACK_WEBHOOK_URL: ${{ secrets.ENGINEERING_REVIEW_SLACK_WEBHOOK_URL }}
-
+#
 #  run-tests-for-datadog:
 #    name: DataDog CI Visibility
 #    runs-on:
@@ -377,7 +376,7 @@
 #        run: >
 #          pytest tests
 #          --numprocesses auto
-#          --maxprocesses 8
+#          --maxprocesses 6
 #          --ddtrace
 #          --dist loadscope
 #          --disable-docker-image-builds
@@ -390,173 +389,4 @@
 #          DD_API_KEY: ${{ secrets.DD_API_KEY_CI_VISIBILITY }}
 #          DD_SITE: datadoghq.com
 #          DD_ENV: ci
-#          DD_SERVICE: prefect
-=======
-  notify-tests-failing-on-main:
-    needs: run-tests
-    if: github.ref == 'refs/heads/main' && failure()
-    runs-on: ubuntu-latest
-    env:
-      FAILURE_THRESHOLD: 1
-    steps:
-      - name: Download all failure flags
-        uses: actions/download-artifact@v4
-        with:
-          path: failure-flags/
-
-      - name: Check for failure flags
-        id: check_failure
-        run: |
-          failure_count=$(ls -1q failure-flags/*/*.txt | wc -l)
-
-          if [ $failure_count -gt $FAILURE_THRESHOLD ]; then
-            too_many_tests_failed="true"
-          else
-            too_many_tests_failed="false"
-          fi
-          echo "failure_count=$failure_count" >> $GITHUB_OUTPUT
-          echo "too_many_tests_failed=$too_many_tests_failed" >> $GITHUB_OUTPUT
-
-      - name: Send Slack Notification
-        if: ${{ steps.check_failure.outputs.too_many_tests_failed == 'true' }}
-        uses: 8398a7/action-slack@v3
-        with:
-          author_name: Prefect OSS Tests Failing on Main
-          channel: CBH18KG8G # This is #engineering
-          fields: message,commit,author,workflowRun
-          status: failure
-          text: ":warning: Unit tests are failing in Prefect's main branch. Commit author: please mark the failing tests as flaky. If they are already marked, delete them, open a GH issue, and assign it to Andrew Brookins."
-        env:
-          SLACK_WEBHOOK_URL: ${{ secrets.ENGINEERING_REVIEW_SLACK_WEBHOOK_URL }}
-
-  run-tests-for-datadog:
-    name: DataDog CI Visibility
-    runs-on:
-      group: oss-larger-runners
-    strategy:
-      matrix:
-        database:
-          - "postgres:14"
-        python-version:
-          - "3.12"
-
-      fail-fast: false
-
-    timeout-minutes: 45
-
-    steps:
-      - name: Display current test matrix
-        run: echo '${{ toJSON(matrix) }}'
-
-      - uses: actions/checkout@v4
-        with:
-          persist-credentials: false
-          fetch-depth: 0
-
-      - name: Set up Docker Buildx
-        uses: docker/setup-buildx-action@v3
-
-      - name: Set up Python ${{ matrix.python-version }}
-        uses: actions/setup-python@v5
-        with:
-          python-version: ${{ matrix.python-version }}
-          cache: "pip"
-          cache-dependency-path: "requirements*.txt"
-
-      - name: Get image tag
-        id: get_image_tag
-        run: |
-          SHORT_SHA=$(git rev-parse --short=7 HEAD)
-          tmp="sha-$SHORT_SHA-python${{ matrix.python-version }}"
-          echo "image_tag=${tmp}" >> $GITHUB_OUTPUT
-
-      - name: Build test image
-        uses: docker/build-push-action@v5
-        with:
-          context: .
-          # TODO: We do not need the UI in these tests and we may want to add a build-arg to disable building it
-          #       so that CI test runs are faster
-          build-args: |
-            PYTHON_VERSION=${{ matrix.python-version }}
-            PREFECT_EXTRAS=[dev]
-          tags: prefecthq/prefect-dev:${{ steps.get_image_tag.outputs.image_tag }}
-          outputs: type=docker,dest=/tmp/image.tar
-          cache-from: type=gha
-          cache-to: type=gha,mode=max,ignore-error=true
-
-      - name: Test Docker image
-        run: |
-          docker load --input /tmp/image.tar
-          docker run --rm prefecthq/prefect-dev:${{ steps.get_image_tag.outputs.image_tag }} prefect version
-
-      - name: Build Conda flavored test image
-        uses: docker/build-push-action@v5
-        with:
-          context: .
-          build-args: |
-            PYTHON_VERSION=${{ matrix.python-version }}
-            BASE_IMAGE=prefect-conda
-            PREFECT_EXTRAS=[dev]
-          tags: prefecthq/prefect-dev:${{ steps.get_image_tag.outputs.image_tag }}-conda
-          outputs: type=docker,dest=/tmp/image-conda.tar
-          cache-from: type=gha
-          # We do not cache Conda image layers because they very big and slow to upload
-          # cache-to: type=gha,mode=max
-
-      - name: Test Conda flavored Docker image
-        # Not yet supported for 3.11, see note at top
-        run: |
-          docker load --input /tmp/image-conda.tar
-          docker run --rm prefecthq/prefect-dev:${{ steps.get_image_tag.outputs.image_tag }}-conda prefect version
-          docker run --rm prefecthq/prefect-dev:${{ steps.get_image_tag.outputs.image_tag }}-conda conda --version
-
-      - name: Install packages
-        run: |
-          python -m pip install -U pip
-          pip install --upgrade --upgrade-strategy eager -e .[dev]
-
-      - name: Start database container
-        run: >
-          docker run
-          --name "postgres"
-          --detach
-          --health-cmd pg_isready
-          --health-interval 10s
-          --health-timeout 5s
-          --health-retries 5
-          --publish 5432:5432
-          --tmpfs /var/lib/postgresql/data
-          --env POSTGRES_USER="prefect"
-          --env POSTGRES_PASSWORD="prefect"
-          --env POSTGRES_DB="prefect"
-          --env LANG="C.UTF-8"
-          --env LANGUAGE="C.UTF-8"
-          --env LC_ALL="C.UTF-8"
-          --env LC_COLLATE="C.UTF-8"
-          --env LC_CTYPE="C.UTF-8"
-          ${{ matrix.database }}
-          -c max_connections=250
-
-          ./scripts/wait-for-healthy-container.sh postgres 30
-
-          echo "PREFECT_API_DATABASE_CONNECTION_URL=postgresql+asyncpg://prefect:prefect@localhost/prefect" >> $GITHUB_ENV
-
-      - name: Run tests
-        run: >
-          pytest tests
-          --numprocesses auto
-          --maxprocesses 6
-          --ddtrace
-          --dist loadscope
-          --disable-docker-image-builds
-          --exclude-service kubernetes
-          --durations 26
-          --cov
-          --cov-config setup.cfg
-        env:
-          DD_CIVISIBILITY_AGENTLESS_ENABLED: true
-          DD_API_KEY: ${{ secrets.DD_API_KEY_CI_VISIBILITY }}
-          DD_SITE: datadoghq.com
-          DD_ENV: ci
-          DD_SERVICE: prefect
->>>>>>> 8100340d
+#          DD_SERVICE: prefect