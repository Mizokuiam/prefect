--- conflicted
+++ resolved
@@ -10,13 +10,10 @@
 
 ### Enhancements
 
-<<<<<<< HEAD
 - Add ValidationFailed state and signal in anticipation of validating task outputs - [#2143](https://github.com/PrefectHQ/prefect/issues/2143)
 - Add max polling option to all agents - [#2037](https://github.com/PrefectHQ/prefect/issues/2037)
-=======
 - Add ValidationFailed state and signal in anticipation of validating task outputs [#2143](https://github.com/PrefectHQ/prefect/issues/2143)
 - Add GCSResult type [#2141](https://github.com/PrefectHQ/prefect/issues/2141)
->>>>>>> 9cfaf2d6
 
 ### Task Library
 
