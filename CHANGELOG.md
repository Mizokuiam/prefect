# Changelog

## Unreleased <Badge text="beta" type="success"/>

These changes are available in the [master branch](https://github.com/PrefectHQ/prefect).

### Features

- None

### Enhancements

- None

### Task Library

- None

### Fixes

<<<<<<< HEAD
- Fix issue with Environments not calling `run_flow` on Environment stored on Flow object - [#1752](https://github.com/PrefectHQ/prefect/pull/1752)
=======
- Fix issue with heartbeat thread deadlocking dask execution when using a `worker_client` - [#1750](https://github.com/PrefectHQ/prefect/pull/1750)
>>>>>>> 167f8afd

### Deprecations

- None

### Breaking Changes

- None

### Contributors

- None

## 0.7.2 <Badge text="beta" type="success"/>

Released on Nov 15, 2019.

### Features

- Allow users to provide a custom version group ID for controlling Cloud versioning - [#1665](https://github.com/PrefectHQ/prefect/issues/1665)
- Stop autogenerating constant tasks - [#1730](https://github.com/PrefectHQ/prefect/pull/1730)

### Enhancements

- Raise an informative error when context objects are pickled - [#1710](https://github.com/PrefectHQ/prefect/issues/1710)
- Add an option to pass in `run_name` to a flow run to override the auto-generated names when calling `create_flow_run` [#1661](https://github.com/PrefectHQ/cloud/pull/1661)
- Add informative logs in the event that a heartbeat thread dies - [#1721](https://github.com/PrefectHQ/prefect/pull/1721)
- Loosen Job spec requirements for `KubernetesJobEnvironment` - [#1713](https://github.com/PrefectHQ/prefect/pull/1713)
- Loosen `containerDefinitions` requirements for `FargateTaskEnvironment` - [#1713](https://github.com/PrefectHQ/prefect/pull/1713)
- Local Docker agent proactively fails flow runs if image cannot be pulled - [#1395](https://github.com/PrefectHQ/prefect/issues/1395)
- Add graceful keyboard interrupt shutdown for all agents - [#1731](https://github.com/PrefectHQ/prefect/pull/1731)
- `agent start` CLI command now allows for Agent kwargs - [#1737](https://github.com/PrefectHQ/prefect/pull/1737)
- Add users to specify a custom Dockerfile for Docker storage - [#1738](https://github.com/PrefectHQ/prefect/pull/1738)
- Expose `labels` kwarg in `flow.deploy` for convenient labeling of Flows - [#1742](https://github.com/PrefectHQ/prefect/pull/1742)

### Task Library

- None

### Fixes

- `FargateTaskEnvironment` now uses provided `family` for task definition naming - [#1713](https://github.com/PrefectHQ/prefect/pull/1713)
- Fix executor initialization missing `self` in `KubernetesJobEnvironment` - [#1713](https://github.com/PrefectHQ/prefect/pull/1713)
- Fix `identifier_label` not being generated on each run for Kubernetes based environments - [#1718](https://github.com/PrefectHQ/prefect/pull/1718)
- Fix issue where users could not override their user config path when deploying Docker to Cloud - [#1719](https://github.com/PrefectHQ/prefect/pull/1719)
- Respect order of inputs in merge - [#1736](https://github.com/~/1736)

### Deprecations

- None

### Breaking Changes

- None

### Contributors

- [Brett Naul](https://github.com/bnaul)

## 0.7.1 <Badge text="beta" type="success"/>

Released on Nov 5, 2019

### Features

- None

### Enhancements

- Add a `save`/`load` interface to Flows - [#1685](https://github.com/PrefectHQ/prefect/pull/1685), [#1695](https://github.com/PrefectHQ/prefect/pull/1695)
- Add option to specify `aws_session_token` for the `FargateTaskEnvironment` - [#1688](https://github.com/PrefectHQ/prefect/pull/1688)
- Add `EnvVarSecrets` for loading sensitive information from environment variables - [#1683](https://github.com/PrefectHQ/prefect/pull/1683)
- Add an informative version header to all Cloud client requests - [#1690](https://github.com/PrefectHQ/prefect/pull/1690)
- Auto-label Flow environments when using Local storage - [#1696](https://github.com/PrefectHQ/prefect/pull/1696)
- Batch upload logs to Cloud in a background thread for improved performance - [#1691](https://github.com/PrefectHQ/prefect/pull/1691)
- Include agent labels within each flow's configuration environment - [#1671](https://github.com/PrefectHQ/prefect/issues/1671)

### Task Library

- None

### Fixes

- Fix Fargate Agent access defaults and environment variable support - [#1687](https://github.com/PrefectHQ/prefect/pull/1687)
- Removed default python version for docker builds - [#1705](https://github.com/PrefectHQ/prefect/pull/1705)
- Attempt to install prefect in any docker image (if it is not already installed) - [#1704](https://github.com/PrefectHQ/prefect/pull/1704)
- Kubernetes Agent deployment yaml now respects new `prefecthq/prefect` image tagging convention - [#1707](https://github.com/PrefectHQ/prefect/pull/1707)

### Deprecations

- None

### Breaking Changes

- None

### Contributors

- None

## 0.7.0 To Affinity and Beyond <Badge text="beta" type="success">

Released October 29, 2019

### Features

- Flow Affinity: Environments and Agents now support labeling for execution specification - [#1651](https://github.com/PrefectHQ/prefect/pull/1651)
- Add new Secret Tasks for a pluggable and reusable Secrets API - [#1346](https://github.com/PrefectHQ/prefect/issues/1346), [#1587](https://github.com/PrefectHQ/prefect/issues/1587)

### Enhancements

- Add the ability to delete task tag limits using the client - [#1622](https://github.com/PrefectHQ/prefect/pull/1622)
- Adds an "Ask for help" button with a link to the prefect.io support page - [#1637](https://github.com/PrefectHQ/prefect/pull/1637)
- Reduces the size of the `prefecthq/prefect` Docker image by ~400MB, which is now the base Docker image used in Flows - [#1648](https://github.com/PrefectHQ/prefect/pull/1648)
- Add a new healthcheck for environment dependencies - [#1653](https://github.com/PrefectHQ/prefect/pull/1653)
- Add default 30 second timeout to Client requests - [#1672](https://github.com/PrefectHQ/prefect/pull/1672)

### Task Library

- Add new Secret Tasks for a pluggable and reusable Secrets API - [#1346](https://github.com/PrefectHQ/prefect/issues/1346), [#1587](https://github.com/PrefectHQ/prefect/issues/1587)
- Add support for directly passing credentials to task library tasks, instead of passing secret names - [#1667](https://github.com/PrefectHQ/prefect/pull/1673)

### Fixes

- Fix defaults for unspecified ARNs in the Fargate Agent - [#1634](https://github.com/PrefectHQ/prefect/pull/1634)
- Fix ShellTask return value on empty stdout - [#1632](https://github.com/PrefectHQ/prefect/pull/1632)
- Fix issue with some Cloud Secrets not being converted from strings - [#1655](https://github.com/PrefectHQ/prefect/pull/1655)
- Fix issue with Agent logging config setting not working - [#1657](https://github.com/PrefectHQ/prefect/pull/1657)
- Fix issue with SnowflakeQuery tasks not working - [#1663](https://github.com/PrefectHQ/prefect/pull/1663)

### Deprecations

- Tasks that accepted the name of a secret (often `credentials_secret`) will raise a deprecation warning - [#1667](https://github.com/PrefectHQ/prefect/pull/1673)

### Breaking Changes

- Fargate Agent now takes in all boto3 camel case arguments instead of specific snake case options - [#1649](https://github.com/PrefectHQ/prefect/pull/1649)
- `kubernetes` is no longer installed by default in deployed flow images - [#1653](https://github.com/PrefectHQ/prefect/pull/1653)
- Tasks that accepted the name of a secret (often `credentials_secret`) no longer have a default value for that argument, as it has been deprecated - [#1667](https://github.com/PrefectHQ/prefect/pull/1673)

### Contributors

- [Tobias Schmidt](https://github.com/royalts)

## 0.6.7 Oh Six Seven <Badge text="beta" type="success"/>

Released October 16, 2019

### Features

- Environments now allow for optional `on_start` and `on_exit` callbacks - [#1610](https://github.com/PrefectHQ/prefect/pull/1610)

### Enhancements

- Raise more informative error when calling `flow.visualize()` if Graphviz executable not installed - [#1602](https://github.com/PrefectHQ/prefect/pull/1602)
- Allow authentication to Azure Blob Storage with SAS token - [#1600](https://github.com/PrefectHQ/prefect/pull/1600)
- Additional debug logs to `Docker Container` and `Docker Image` tasks - [#920](https://github.com/PrefectHQ/prefect/issues/920)
- Changes to Fargate agent to support temporary credentials and IAM role based credentials within AWS compute such as a container or ec2 instance. [#1607](https://github.com/PrefectHQ/prefect/pull/1607)
- Local Secrets set through environment variable now retain their casing - [#1601](https://github.com/PrefectHQ/prefect/issues/1601)
- Agents can accept an optional `name` for logging and debugging - [#1612](https://github.com/PrefectHQ/prefect/pull/1612)
- Added AWS configuration options for Fargate Agent (task_role_arn, execution_role_arn) - [#1614](https://github.com/PrefectHQ/prefect/pull/1614)
- Change EmailTask to accept SMTP server settings as well as an email_from kwarg - [#1619](https://github.com/PrefectHQ/prefect/pull/1619)
- Add the ability to delete task tag limits using the client - [#1622](https://github.com/PrefectHQ/prefect/pull/1622)

### Task Library

- Add `return_all` kwarg to `ShellTask` for optionally returning all lines of stdout - [#1598](https://github.com/PrefectHQ/prefect/pull/1598)
- Add `CosmosDBCreateItem`, `CosmosDBReadItems`, `CosmosDBQueryItems` and for interacting with data stored on Azure Cosmos DB - [#1617](https://github.com/PrefectHQ/prefect/pull/1617)

### Fixes

- Fix issue with running local Flow without a schedule containing cached tasks - [#1599](https://github.com/PrefectHQ/prefect/pull/1599)
- Remove blank string for `task_run_id` in k8s resource manager - [#1604](https://github.com/PrefectHQ/prefect/pull/1604)
- Fix issue with merge task not working for pandas dataframes and numpy arrays - [#1609](https://github.com/PrefectHQ/prefect/pull/1609)

### Deprecations

- None

### Breaking Changes

- Local Secrets set through environment variable now retain their casing - [#1601](https://github.com/PrefectHQ/prefect/issues/1601)

### Contributors

- [Mark McDonald](https://github.com/mhmcdonal)
- [Sherman K](https://github.com/shrmnk)

## 0.6.6 Wait For It <Badge text="beta" type="success"/>

Released October 3, 2019

### Features

- Added `KubernetesJobEnvironment` - [#1548](https://github.com/PrefectHQ/prefect/pull/1548)
- Add ability to enforce Task concurrency limits by tag in Prefect Cloud - [#1570](https://github.com/PrefectHQ/prefect/pull/1570)
- Added `FargateTaskEnvironment` - [#1592](https://github.com/PrefectHQ/prefect/pull/1592)

### Enhancements

- Allow the `Client` to more gracefully handle failed login attempts on initialization - [#1535](https://github.com/PrefectHQ/prefect/pull/1535)
- Replace `DotDict` with `box.Box` - [#1518](https://github.com/PrefectHQ/prefect/pull/1518)
- Store `cached_inputs` on Failed states and call their result handlers if they were provided - [#1557](https://github.com/PrefectHQ/prefect/pull/1557)
- `raise_on_exception` no longer raises for Prefect Signals, as these are typically intentional / for control flow - [#1562](https://github.com/PrefectHQ/prefect/pull/1562)
- `run cloud` CLI command takes in optional `--parameters` as a file path pointing to a JSON file - [#1582](https://github.com/PrefectHQ/prefect/pull/1582)
- Always consider `Constant` tasks successful and unpack them immediately instead of submitting them for execution - [#1527](https://github.com/PrefectHQ/prefect/issues/1527)

### Task Library

- Add `BlobStorageDownload` and `BlobStorageUpload` for interacting with data stored on Azure Blob Storage - [#1538](https://github.com/PrefectHQ/prefect/pull/1538)
- Loosen Kubernetes Tasks' requirement of an API secret key - [#1559](https://github.com/PrefectHQ/prefect/pull/1559)
- Add tasks for working in Azure Machine Learning Serviec with Datastores and Datasets - [#1590](https://github.com/PrefectHQ/prefect/pull/1590)

### Fixes

- Fix issue with certain Pause / Resume / Retry pipelines retrying indefinitely - [#1177](https://github.com/PrefectHQ/prefect/issues/1177)
- Kubernetes Agent deployment YAML generation defaults to local Prefect version - [#1573](https://github.com/PrefectHQ/prefect/pull/1573)
- Fix issue with custom result handlers not working when called in `cached_inputs` - [#1585](https://github.com/PrefectHQ/prefect/pull/1585)

### Deprecations

- None

### Breaking Changes

- None

### Contributors

- [Fredrik Sannholm](https://github.com/frsann)

## 0.6.5 Agents of Environmental Change <Badge text="beta" type="success"/>

Released September 20, 2019

### Features

- Added Fargate agent - [#1521](https://github.com/PrefectHQ/prefect/pull/1521)
- Custom user-written environments can be deployed to Prefect Cloud - [#1534](https://github.com/PrefectHQ/prefect/pull/1534), [#1537](https://github.com/PrefectHQ/prefect/pull/1537)

### Enhancements

- Allow for Agents to correctly run in environments with differently calibrated clocks - [#1402](https://github.com/PrefectHQ/prefect/issues/1402)
- Refactor `RemoteEnvironment` to utilize the `get_flow` storage interface - [#1476](https://github.com/PrefectHQ/prefect/issues/1476)
- Ensure Task logger is available in context throughout every pipeline step of the run - [#1509](https://github.com/PrefectHQ/prefect/issues/1509)
- Skip Docker registry pushing and pulling on empty `registry_url` attribute - [#1525](https://github.com/PrefectHQ/prefect/pull/1525)
- Agents now log platform errors to flow runs which cannot deploy - [#1528](https://github.com/PrefectHQ/prefect/pull/1528)
- Updating `ShellTask` to work more like Airflow Bash Operator for streaming logs and returning values - [#1451](https://github.com/PrefectHQ/prefect/pull/1451)
- Agents now have a verbose/debug logging option for granular output - [#1532](https://github.com/PrefectHQ/prefect/pull/1532)
- `DaskKubernetesEnvironment` now allows for custom scheduler and worker specs - [#1543](https://github.com/PrefectHQ/prefect/pull/1534), [#1537](https://github.com/PrefectHQ/prefect/pull/1537)

### Task Library

- None

### Fixes

- Fix map error by removing `imagePullSecrets` from Kubernetes Agent install if not provided - [#1524](https://github.com/PrefectHQ/prefect/pull/1524)
- Fix issue with two INFO logs not being associated with the Task Run in Cloud - [#1526](https://github.com/PrefectHQ/prefect/pull/1526)
- `execute` CLI command can now load custom environments off of the flow object - [#1534](https://github.com/PrefectHQ/prefect/pull/1534)

### Deprecations

- None

### Breaking Changes

- Update `ShellTask` to return only the last line of stdout, as a string - [#1451](https://github.com/PrefectHQ/prefect/pull/1451)

### Contributors

- [Braun Reyes](https://github.com/braunreyes)

## 0.6.4 I installed Docker on a Windows machine and all I got was this release <Badge text="beta" type="success"/>

Released September 10, 2019

### Features

- Improve Windows compatibility for local development and deploying to Prefect Cloud - [#1441](https://github.com/PrefectHQ/prefect/pull/1441), [#1456](https://github.com/PrefectHQ/prefect/pull/1456), [#1465](https://github.com/PrefectHQ/prefect/pull/1465), [#1466](https://github.com/PrefectHQ/prefect/pull/1466)

### Enhancements

- Add OS platform check to Local Agent for running on Windows machines - [#1441](https://github.com/PrefectHQ/prefect/pull/1441)
- Add `--base-url` argument for Docker daemons to `agent start` CLI command - [#1441](https://github.com/PrefectHQ/prefect/pull/1441)
- Add environment labels for organizing / tagging different Flow execution environments - [#1438](https://github.com/PrefectHQ/prefect/issues/1438)
- Use `-U` option when installing `prefect` in Docker containers to override base image version - [#1461](https://github.com/PrefectHQ/prefect/pull/1461)
- Remove restriction that prevented `DotDict` classes from having keys that shadowed dict methods - [#1462](https://github.com/PrefectHQ/prefect/pull/1462)
- Added livenessProbe to Kubernetes Agent - [#1474](https://github.com/PrefectHQ/prefect/pull/1474)
- Ensure external Dask Clusters do not require Prefect Cloud environment variables to run Cloud flows - [#1481](https://github.com/PrefectHQ/prefect/pull/1481)

### Task Library

- None

### Fixes

- Fix incorrect import in `DaskKubernetesEnvironment` job template - [#1458](https://github.com/PrefectHQ/prefect/pull/1458)
- Raise error on Agents started without an appropriate API token - [#1459](https://github.com/PrefectHQ/prefect/pull/1459)
- Fix bug when calling `as_nested_dict` on `DotDicts` with an `items` key - [#1462](https://github.com/PrefectHQ/prefect/pull/1462)
- Fix `--resource-manager` flag on agent install invalidating `imagePullSecrets` - [#1469](https://github.com/PrefectHQ/prefect/pull/1469)
- Fix issue with user-written result handlers in Prefect Cloud preventing some states from being set - [#1480](https://github.com/PrefectHQ/prefect/pull/1480)

### Deprecations

- None

### Breaking Changes

- None

### Contributors

- [Joe Schmid](https://github.com/joeschmid)
- [Brett Naul](https://github.com/bnaul)

## 0.6.3 Retry Release <Badge text="beta" type="success"/>

Released August 30, 2019

Maintenance release.

### Fixes

- Fix issue with reduced mapped tasks not respecting retries - [#1436](https://github.com/PrefectHQ/prefect/issues/1436)

## 0.6.2 Onboards and Upwards <Badge text="beta" type="success"/>

Released August 30, 2019

### Features

- Added Local, Kubernetes, and Nomad agents - [#1341](https://github.com/PrefectHQ/prefect/pull/1341)
- Add the ability for Tasks to sequentially loop - [#1356](https://github.com/PrefectHQ/prefect/pull/1356)

### Enhancements

- Adds a copy to clipboard button for codeblocks - [#213](https://github.com/prefecthq/prefect/issues/213)
- Updates Vuepress to v1.0.3 - [#770](https://github.com/prefecthq/prefect/issues/770)
- Introduce configurable default for storage class on Flows - [#1044](https://github.com/PrefectHQ/prefect/issues/1044)
- Allow for min and max workers to be specified in `DaskKubernetesEnvironment` - [#1338](https://github.com/PrefectHQ/prefect/pulls/1338)
- Use task and flow names for corresponding logger names for better organization - [#1355](https://github.com/PrefectHQ/prefect/pull/1355)
- `Paused` states subclass `Scheduled` and can have predefined expirations - [#1375](https://github.com/PrefectHQ/prefect/pull/1375)
- Introduce new Flow health checks prior to Cloud deployment - [#1372](https://github.com/PrefectHQ/prefect/issues/1372)
- Improve logging functionality to include tracebacks - [#1374](https://github.com/PrefectHQ/prefect/issues/1374)
- Improve CLI user experience while working with Cloud - [#1384](https://github.com/PrefectHQ/prefect/pull/1384/)
- Users can now create projects from the CLI - [#1388](https://github.com/PrefectHQ/prefect/pull/1388)
- Add a health check to confirm that serialized flows are valid prior to Cloud deploy - [#1397](https://github.com/PrefectHQ/prefect/pull/1397)
- Add `task_slug`, `flow_id`, and `flow_run_id` to context - [#1405](https://github.com/PrefectHQ/prefect/pull/1405)
- Support persistent `scheduled_start_time` for scheduled flow runs when run locally with `flow.run()` - [#1418](https://github.com/PrefectHQ/prefect/pull/1418), [#1429](https://github.com/PrefectHQ/prefect/pull/1429)
- Add `task_args` to `Task.map` - [#1390](https://github.com/PrefectHQ/prefect/issues/1390)
- Add auth flows for `USER`-scoped Cloud API tokens - [#1423](https://github.com/PrefectHQ/prefect/pull/1423)
- Add `AzureResultHandler` for handling results to / from Azure Blob storage containers - [#1421](https://github.com/PrefectHQ/prefect/pull/1421)
- Add new configurable `LocalDaskExecutor` - [#1336](https://github.com/PrefectHQ/prefect/issues/1336)
- Add CLI commands for working with Prefect Cloud auth - [#1431](https://github.com/PrefectHQ/prefect/pull/1431)

### Task Library

- Add new `SnowflakeQuery` task for using snowflake data warehouse - [#1113](https://github.com/PrefectHQ/prefect/issues/1113)

### Fixes

- Fix issue with Docker storage not respecting user-provided image names - [#1335](https://github.com/PrefectHQ/prefect/pull/1335)
- Fix issue with local retries in Cloud not always running in-process - [#1348](https://github.com/PrefectHQ/prefect/pull/1348)

### Deprecations

- Rename `SynchronousExecutor` as `LocalDaskExecutor` - [#1434](https://github.com/PrefectHQ/prefect/pull/1434)

### Breaking Changes

- Rename `CloudEnvironment` to `DaskKubernetesEnvironment` - [#1250](https://github.com/PrefectHQ/prefect/issues/1250)
- Remove unused `queue` method from all executors - [#1434](https://github.com/PrefectHQ/prefect/pull/1434)

### Contributors

- [Alex Kravetz](http://github.com/akravetz)

## 0.6.1 Prefect Timing <Badge text="beta" type="success"/>

Released August 8, 2019

### Features

- Introduce new `flows.checkpointing` configuration setting for checkpointing Tasks in local execution - [#1283](https://github.com/PrefectHQ/prefect/pull/1283)
- Introduce new, flexible `Schedule` objects - [#1320](https://github.com/PrefectHQ/prefect/pull/1320)

### Enhancements

- Allow passing of custom headers in `Client` calls - [#1255](https://github.com/PrefectHQ/prefect/pull/1255)
- Autogenerate informative names and tags for Docker images built for Flow storage - [#1237](https://github.com/PrefectHQ/prefect/issues/1237)
- Allow mixed-case configuration keys (environment variables are interpolated as lowercase) - [#1288](https://github.com/PrefectHQ/prefect/issues/1288)
- Ensure state handler errors are logged informatively - [#1326](https://github.com/PrefectHQ/prefect/issues/1326)

### Task Library

- Add `BigQueryLoadGoogleCloudStorage` task for loading data into BigQuery from Google Cloud Storage [#1317](https://github.com/PrefectHQ/prefect/pull/1317)

### Fixes

- Fix issue with logs not always arriving in long-standing Dask clusters - [#1244](https://github.com/PrefectHQ/prefect/pull/1244)
- Fix issue with `BuildImage` docker task not actually running to completion - [#1243](https://github.com/PrefectHQ/prefect/issues/1243)
- Fix `run --logs` CLI command not exiting on flow run finished state - [#1319](https://github.com/PrefectHQ/prefect/pull/1319)

### Deprecations

- `OneTimeSchedule` and `UnionSchedule` are deprecated, but remain callable as convenience functions - [#1320](https://github.com/PrefectHQ/prefect/pull/1320)
- Old-style schedules can be deserialized as new-style schedules, but support will eventually be dropped - [#1320](https://github.com/PrefectHQ/prefect/pull/1320)

### Breaking Changes

- `prefect.Client.graphql()` and `prefect.Client.post()` now use an explicit keyword, not `**kwargs`, for variables or parameters - [#1259](https://github.com/PrefectHQ/prefect/pull/1259)
- `auth add` CLI command replaced with `auth login` - [#1319](https://github.com/PrefectHQ/prefect/pull/1319)

### Contributors

- None

## 0.6.0 Cloud Ready <Badge text="beta" type="success"/>

Released July 16, 2019

### Features

- Add the Prefect CLI for working with core objects both locally and in cloud - [#1059](https://github.com/PrefectHQ/prefect/pull/1059)
- Add RemoteEnvironment for simple executor based executions - [#1215](https://github.com/PrefectHQ/prefect/pull/1215)
- Add the ability to share caches across Tasks and Flows - [#1222](https://github.com/PrefectHQ/prefect/pull/1222)
- Add the ability to submit tasks to specific dask workers for task / worker affinity - [#1229](https://github.com/PrefectHQ/prefect/pull/1229)

### Enhancements

- Refactor mapped caching to be independent of order - [#1082](https://github.com/PrefectHQ/prefect/issues/1082)
- Refactor caching to allow for caching across multiple runs - [#1082](https://github.com/PrefectHQ/prefect/issues/1082)
- Allow for custom secret names in Result Handlers - [#1098](https://github.com/PrefectHQ/prefect/issues/1098)
- Have `execute cloud-flow` CLI immediately set the flow run state to `Failed` if environment fails - [#1122](https://github.com/PrefectHQ/prefect/pull/1122)
- Validate configuration objects on initial load - [#1136](https://github.com/PrefectHQ/prefect/pull/1136)
- Add `auto_generated` property to Tasks for convenient filtering - [#1135](https://github.com/PrefectHQ/prefect/pull/1135)
- Disable dask work-stealing in Kubernetes via scheduler config - [#1166](https://github.com/PrefectHQ/prefect/pull/1166)
- Implement backoff retry settings on Client calls - [#1187](https://github.com/PrefectHQ/prefect/pull/1187)
- Explicitly set Dask keys for a better Dask visualization experience - [#1218](https://github.com/PrefectHQ/prefect/issues/1218)
- Implement a local cache which persists for the duration of a Python session - [#1221](https://github.com/PrefectHQ/prefect/issues/1221)
- Implement in-process retries for Cloud Tasks which request retry in less than one minute - [#1228](https://github.com/PrefectHQ/prefect/pull/1228)
- Support `Client.login()` with API tokens - [#1240](https://github.com/PrefectHQ/prefect/pull/1240)
- Add live log streaming for `prefect run cloud` command - [#1241](https://github.com/PrefectHQ/prefect/pull/1241)

### Task Library

- Add task to trigger AWS Step function workflow [#1012](https://github.com/PrefectHQ/prefect/issues/1012)
- Add task to copy files within Google Cloud Storage - [#1206](https://github.com/PrefectHQ/prefect/pull/1206)
- Add task for downloading files from Dropbox - [#1205](https://github.com/PrefectHQ/prefect/pull/1205)

### Fixes

- Fix issue with mapped caching in Prefect Cloud - [#1096](https://github.com/PrefectHQ/prefect/pull/1096)
- Fix issue with Result Handlers deserializing incorrectly in Cloud - [#1112](https://github.com/PrefectHQ/prefect/issues/1112)
- Fix issue caused by breaking change in `marshmallow==3.0.0rc7` - [#1151](https://github.com/PrefectHQ/prefect/pull/1151)
- Fix issue with passing results to Prefect signals - [#1163](https://github.com/PrefectHQ/prefect/issues/1163)
- Fix issue with `flow.update` not preserving mapped edges - [#1164](https://github.com/PrefectHQ/prefect/issues/1164)
- Fix issue with Parameters and Context not being raw dictionaries - [#1186](https://github.com/PrefectHQ/prefect/issues/1186)
- Fix issue with asynchronous, long-running mapped retries in Prefect Cloud - [#1208](https://github.com/PrefectHQ/prefect/pull/1208)
- Fix issue with automatically applied collections to task call arguments when using the imperative API - [#1211](https://github.com/PrefectHQ/prefect/issues/1211)

### Breaking Changes

- The CLI command `prefect execute-flow` and `prefect execute-cloud-flow` no longer exist - [#1059](https://github.com/PrefectHQ/prefect/pull/1059)
- The `slack_notifier` state handler now uses a `webhook_secret` kwarg to pull the URL from a Secret - [#1075](https://github.com/PrefectHQ/prefect/issues/1075)
- Use GraphQL for Cloud logging - [#1193](https://github.com/PrefectHQ/prefect/pull/1193)
- Remove the `CloudResultHandler` default result handler - [#1198](https://github.com/PrefectHQ/prefect/pull/1198)
- Rename `LocalStorage` to `Local` - [#1236](https://github.com/PrefectHQ/prefect/pull/1236)

### Contributors

- [Kwangyoun Jung](https://github.com/initialkommit)
- [Anes Benmerzoug](https://github.com/AnesBenmerzoug)

## 0.5.5 Season 8 <Badge text="beta" type="success"/>

Released May 31, 2019

Bugfix to address an unpinned dependency

## 0.5.4 A Release Has No Name <Badge text="beta" type="success"/>

Released May 28, 2019

### Features

- Add new `UnionSchedule` for combining multiple schedules, allowing for complex schedule specifications - [#428](https://github.com/PrefectHQ/prefect/issues/428)
- Allow for Cloud users to securely pull Docker images from private registries - [#1028](https://github.com/PrefectHQ/prefect/pull/1028)

### Enhancements

- Add `prefect_version` kwarg to `Docker` storage for controlling the version of prefect installed into your containers - [#1010](https://github.com/PrefectHQ/prefect/pull/1010), [#533](https://github.com/PrefectHQ/prefect/issues/533)
- Warn users if their Docker storage base image uses a different python version than their local machine - [#999](https://github.com/PrefectHQ/prefect/issues/999)
- Add flow run id to k8s labels on Cloud Environment jobs / pods for easier filtering in deployment - [#1016](https://github.com/PrefectHQ/prefect/pull/1016)
- Allow for `SlackTask` to pull the Slack webhook URL from a custom named Secret - [#1023](https://github.com/PrefectHQ/prefect/pull/1023)
- Raise informative errors when Docker storage push / pull fails - [#1029](https://github.com/PrefectHQ/prefect/issues/1029)
- Standardized `__repr__`s for various classes, to remove inconsistencies - [#617](https://github.com/PrefectHQ/prefect/issues/617)
- Allow for use of local images in Docker storage - [#1052](https://github.com/PrefectHQ/prefect/pull/1052)
- Allow for doc tests and doc generation to run without installing `all_extras` - [#1057](https://github.com/PrefectHQ/prefect/issues/1057)

### Task Library

- Add task for creating new branches in a GitHub repository - [#1011](https://github.com/PrefectHQ/prefect/pull/1011)
- Add tasks to create, delete, invoke, and list AWS Lambda functions [#1009](https://github.com/PrefectHQ/prefect/issues/1009)
- Add tasks for integration with spaCy pipelines [#1018](https://github.com/PrefectHQ/prefect/issues/1018)
- Add tasks for querying Postgres database [#1022](https://github.com/PrefectHQ/prefect/issues/1022)
- Add task for waiting on a Docker container to run and optionally raising for nonzero exit code - [#1061](https://github.com/PrefectHQ/prefect/pull/1061)
- Add tasks for communicating with Redis [#1021](https://github.com/PrefectHQ/prefect/issues/1021)

### Fixes

- Ensure that state change handlers are called even when unexpected initialization errors occur - [#1015](https://github.com/PrefectHQ/prefect/pull/1015)
- Fix an issue where a mypy assert relied on an unavailable import - [#1034](https://github.com/PrefectHQ/prefect/pull/1034)
- Fix an issue where user configurations were loaded after config interpolation had already taken place - [#1037](https://github.com/PrefectHQ/prefect/pull/1037)
- Fix an issue with saving a flow visualization to a file from a notebook - [#1056](https://github.com/PrefectHQ/prefect/pull/1056)
- Fix an issue in which mapped tasks incorrectly tried to run when their upstream was skipped - [#1068](https://github.com/PrefectHQ/prefect/issues/1068)
- Fix an issue in which mapped tasks were not using their caches locally - [#1067](https://github.com/PrefectHQ/prefect/issues/1067)

### Breaking Changes

- Changed the signature of `configuration.load_configuration()` - [#1037](https://github.com/PrefectHQ/prefect/pull/1037)
- Local Secrets now raise `ValueError`s when not found in context - [#1047](https://github.com/PrefectHQ/prefect/pull/1047)

### Contributors

- [Zach Angell](https://github.com/zangell44)
- [Nanda H Krishna](https://nandahkrishna.me)
- [Brett Naul](https://github.com/bnaul)
- [Jeremiah Lewis](https://github.com/jlewis91)
- [Dave Hirschfeld](https://github.com/dhirschfeld)

## 0.5.3 The Release is Bright and Full of Features <Badge text="beta" type="success"/>

Released May 7, 2019

### Features

- Add new `Storage` and `Environment` specifications - [#936](https://github.com/PrefectHQ/prefect/pull/936), [#956](https://github.com/PrefectHQ/prefect/pull/956)

### Enhancements

- Flow now has optional `storage` keyword - [#936](https://github.com/PrefectHQ/prefect/pull/936)
- Flow `environment` argument now defaults to a `CloudEnvironment` - [#936](https://github.com/PrefectHQ/prefect/pull/936)
- `Queued` states accept `start_time` arguments - [#955](https://github.com/PrefectHQ/prefect/pull/955)
- Add new `Bytes` and `Memory` storage classes for local testing - [#956](https://github.com/PrefectHQ/prefect/pull/956), [#961](https://github.com/PrefectHQ/prefect/pull/961)
- Add new `LocalEnvironment` execution environment for local testing - [#957](https://github.com/PrefectHQ/prefect/pull/957)
- Add new `Aborted` state for Flow runs which are cancelled by users - [#959](https://github.com/PrefectHQ/prefect/issues/959)
- Added an `execute-cloud-flow` CLI command for working with cloud deployed flows - [#971](https://github.com/PrefectHQ/prefect/pull/971)
- Add new `flows.run_on_schedule` configuration option for affecting the behavior of `flow.run` - [#972](https://github.com/PrefectHQ/prefect/issues/972)
- Allow for Tasks with `manual_only` triggers to be root tasks - [#667](https://github.com/PrefectHQ/prefect/issues/667)
- Allow compression of serialized flows [#993](https://github.com/PrefectHQ/prefect/pull/993)
- Allow for serialization of user written result handlers - [#623](https://github.com/PrefectHQ/prefect/issues/623)
- Allow for state to be serialized in certain triggers and cache validators - [#949](https://github.com/PrefectHQ/prefect/issues/949)
- Add new `filename` keyword to `flow.visualize` for automatically saving visualizations - [#1001](https://github.com/PrefectHQ/prefect/issues/1001)
- Add new `LocalStorage` option for storing Flows locally - [#1006](https://github.com/PrefectHQ/prefect/pull/1006)

### Task Library

- None

### Fixes

- Fix Docker storage not pulling correct flow path - [#968](https://github.com/PrefectHQ/prefect/pull/968)
- Fix `run_flow` loading to decode properly by use cloudpickle - [#978](https://github.com/PrefectHQ/prefect/pull/978)
- Fix Docker storage for handling flow names with spaces and weird characters - [#969](https://github.com/PrefectHQ/prefect/pull/969)
- Fix non-deterministic issue with mapping in the DaskExecutor - [#943](https://github.com/PrefectHQ/prefect/issues/943)

### Breaking Changes

- Remove `flow.id` and `task.id` attributes - [#940](https://github.com/PrefectHQ/prefect/pull/940)
- Removed old WIP environments - [#936](https://github.com/PrefectHQ/prefect/pull/936)
  (_Note_: Changes from [#936](https://github.com/PrefectHQ/prefect/pull/936) regarding environments don't break any Prefect code because environments weren't used yet outside of Cloud.)
- Update `flow.deploy` and `client.deploy` to use `set_schedule_active` kwarg to match Cloud - [#991](https://github.com/PrefectHQ/prefect/pull/991)
- Removed `Flow.generate_local_task_ids()` - [#992](#https://github.com/PrefectHQ/prefect/pull/992)

### Contributors

- None

## 0.5.2 Unredacted <Badge text="beta" type="success"/>

Released April 19, 2019

### Features

- Implement two new triggers that allow for specifying bounds on the number of failures or successes - [#933](https://github.com/PrefectHQ/prefect/issues/933)

### Enhancements

- `DaskExecutor(local_processes=True)` supports timeouts - [#886](https://github.com/PrefectHQ/prefect/issues/886)
- Calling `Secret.get()` from within a Flow context raises an informative error - [#927](https://github.com/PrefectHQ/prefect/issues/927)
- Add new keywords to `Task.set_upstream` and `Task.set_downstream` for handling keyed and mapped dependencies - [#823](https://github.com/PrefectHQ/prefect/issues/823)
- Downgrade default logging level to "INFO" from "DEBUG" - [#935](https://github.com/PrefectHQ/prefect/pull/935)
- Add start times to queued states - [#937](https://github.com/PrefectHQ/prefect/pull/937)
- Add `is_submitted` to states - [#944](https://github.com/PrefectHQ/prefect/pull/944)
- Introduce new `ClientFailed` state - [#938](https://github.com/PrefectHQ/prefect/issues/938)

### Task Library

- Add task for sending Slack notifications via Prefect Slack App - [#932](https://github.com/PrefectHQ/prefect/issues/932)

### Fixes

- Fix issue with timeouts behaving incorrectly with unpickleable objects - [#886](https://github.com/PrefectHQ/prefect/issues/886)
- Fix issue with Flow validation being performed even when eager validation was turned off - [#919](https://github.com/PrefectHQ/prefect/issues/919)
- Fix issue with downstream tasks with `all_failed` triggers running if an upstream Client call fails in Cloud - [#938](https://github.com/PrefectHQ/prefect/issues/938)

### Breaking Changes

- Remove `prefect make user config` from cli commands - [#904](https://github.com/PrefectHQ/prefect/issues/904)
- Change `set_schedule_active` keyword in Flow deployments to `set_schedule_inactive` to match Cloud - [#941](https://github.com/PrefectHQ/prefect/pull/941)

### Contributors

- None

## 0.5.1 It Takes a Village <Badge text="beta" type="success"/>

Released April 4, 2019

### Features

- API reference documentation is now versioned - [#270](https://github.com/PrefectHQ/prefect/issues/270)
- Add `S3ResultHandler` for handling results to / from S3 buckets - [#879](https://github.com/PrefectHQ/prefect/pull/879)
- Add ability to use `Cached` states across flow runs in Cloud - [#885](https://github.com/PrefectHQ/prefect/pull/885)

### Enhancements

- Bump to latest version of `pytest` (4.3) - [#814](https://github.com/PrefectHQ/prefect/issues/814)
- `Client.deploy` accepts optional `build` kwarg for avoiding building Flow environment - [#876](https://github.com/PrefectHQ/prefect/pull/876)
- Bump `distributed` to 1.26.1 for enhanced security features - [#878](https://github.com/PrefectHQ/prefect/pull/878)
- Local secrets automatically attempt to load secrets as JSON - [#883](https://github.com/PrefectHQ/prefect/pull/883)
- Add task logger to context for easily creating custom logs during task runs - [#884](https://github.com/PrefectHQ/prefect/issues/884)

### Task Library

- Add `ParseRSSFeed` for parsing a remote RSS feed - [#856](https://github.com/PrefectHQ/prefect/pull/856)
- Add tasks for working with Docker containers and imaged - [#864](https://github.com/PrefectHQ/prefect/pull/864)
- Add task for creating a BigQuery table - [#895](https://github.com/PrefectHQ/prefect/pull/895)

### Fixes

- Only checkpoint tasks if running in cloud - [#839](https://github.com/PrefectHQ/prefect/pull/839), [#854](https://github.com/PrefectHQ/prefect/pull/854)
- Adjusted small flake8 issues for names, imports, and comparisons - [#849](https://github.com/PrefectHQ/prefect/pull/849)
- Fix bug preventing `flow.run` from properly using cached tasks - [#861](https://github.com/PrefectHQ/prefect/pull/861)
- Fix tempfile usage in `flow.visualize` so that it runs on Windows machines - [#858](https://github.com/PrefectHQ/prefect/issues/858)
- Fix issue caused by Python 3.5.2 bug for Python 3.5.2 compatibility - [#857](https://github.com/PrefectHQ/prefect/issues/857)
- Fix issue in which `GCSResultHandler` was not pickleable - [#879](https://github.com/PrefectHQ/prefect/pull/879)
- Fix issue with automatically converting callables and dicts to tasks - [#894](https://github.com/PrefectHQ/prefect/issues/894)

### Breaking Changes

- Change the call signature of `Dict` task from `run(**task_results)` to `run(keys, values)` - [#894](https://github.com/PrefectHQ/prefect/issues/894)

### Contributors

- [ColCarroll](https://github.com/ColCarroll)
- [dhirschfeld](https://github.com/dhirschfeld)
- [BasPH](https://github.com/BasPH)
- [Miloš Garunović](https://github.com/milosgarunovic)
- [Nash Taylor](https://github.com/ntaylorwss)

## 0.5.0 Open Source Launch! <Badge text="beta" type="success"/>

Released March 24, 2019

### Features

- Add `checkpoint` option for individual `Task`s, as well as a global `checkpoint` config setting for storing the results of Tasks using their result handlers - [#649](https://github.com/PrefectHQ/prefect/pull/649)
- Add `defaults_from_attrs` decorator to easily construct `Task`s whose attributes serve as defaults for `Task.run` - [#293](https://github.com/PrefectHQ/prefect/issues/293)
- Environments follow new hierarchy (PIN-3) - [#670](https://github.com/PrefectHQ/prefect/pull/670)
- Add `OneTimeSchedule` for one-time execution at a specified time - [#680](https://github.com/PrefectHQ/prefect/pull/680)
- `flow.run` is now a blocking call which will run the Flow, on its schedule, and execute full state-based execution (including retries) - [#690](https://github.com/PrefectHQ/prefect/issues/690)
- Pre-populate `prefect.context` with various formatted date strings during execution - [#704](https://github.com/PrefectHQ/prefect/pull/704)
- Add ability to overwrite task attributes such as "name" when calling tasks in the functional API - [#717](https://github.com/PrefectHQ/prefect/issues/717)
- Release Prefect Core under the Apache 2.0 license - [#762](https://github.com/PrefectHQ/prefect/pull/762)

### Enhancements

- Refactor all `State` objects to store fully hydrated `Result` objects which track information about how results should be handled - [#612](https://github.com/PrefectHQ/prefect/pull/612), [#616](https://github.com/PrefectHQ/prefect/pull/616)
- Add `google.cloud.storage` as an optional extra requirement so that the `GCSResultHandler` can be exposed better - [#626](https://github.com/PrefectHQ/prefect/pull/626)
- Add a `start_time` check for Scheduled flow runs, similar to the one for Task runs - [#605](https://github.com/PrefectHQ/prefect/issues/605)
- Project names can now be specified for deployments instead of IDs - [#633](https://github.com/PrefectHQ/prefect/pull/633)
- Add a `createProject` mutation function to the client - [#633](https://github.com/PrefectHQ/prefect/pull/633)
- Add timestamp to auto-generated API docs footer - [#639](https://github.com/PrefectHQ/prefect/pull/639)
- Refactor `Result` interface into `Result` and `SafeResult` - [#649](https://github.com/PrefectHQ/prefect/pull/649)
- The `manual_only` trigger will pass if `resume=True` is found in context, which indicates that a `Resume` state was passed - [#664](https://github.com/PrefectHQ/prefect/issues/664)
- Added DockerOnKubernetes environment (PIN-3) - [#670](https://github.com/PrefectHQ/prefect/pull/670)
- Added Prefect docker image (PIN-3) - [#670](https://github.com/PrefectHQ/prefect/pull/670)
- `defaults_from_attrs` now accepts a splatted list of arguments - [#676](https://github.com/PrefectHQ/prefect/issues/676)
- Add retry functionality to `flow.run(on_schedule=True)` for local execution - [#680](https://github.com/PrefectHQ/prefect/pull/680)
- Add `helper_fns` keyword to `ShellTask` for pre-populating helper functions to commands - [#681](https://github.com/PrefectHQ/prefect/pull/681)
- Convert a few DEBUG level logs to INFO level logs - [#682](https://github.com/PrefectHQ/prefect/issues/682)
- Added DaskOnKubernetes environment (PIN-3) - [#695](https://github.com/PrefectHQ/prefect/pull/695)
- Load `context` from Cloud when running flows - [#699](https://github.com/PrefectHQ/prefect/pull/699)
- Add `Queued` state - [#705](https://github.com/PrefectHQ/prefect/issues/705)
- `flow.serialize()` will always serialize its environment, regardless of `build` - [#696](https://github.com/PrefectHQ/prefect/issues/696)
- `flow.deploy()` now raises an informative error if your container cannot deserialize the Flow - [#711](https://github.com/PrefectHQ/prefect/issues/711)
- Add `_MetaState` as a parent class for states that modify other states - [#726](https://github.com/PrefectHQ/prefect/pull/726)
- Add `flow` keyword argument to `Task.set_upstream()` and `Task.set_downstream()` - [#749](https://github.com/PrefectHQ/prefect/pull/749)
- Add `is_retrying()` helper method to all `State` objects - [#753](https://github.com/PrefectHQ/prefect/pull/753)
- Allow for state handlers which return `None` - [#753](https://github.com/PrefectHQ/prefect/pull/753)
- Add daylight saving time support for `CronSchedule` - [#729](https://github.com/PrefectHQ/prefect/pull/729)
- Add `idempotency_key` and `context` arguments to `Client.create_flow_run` - [#757](https://github.com/PrefectHQ/prefect/issues/757)
- Make `EmailTask` more secure by pulling credentials from secrets - [#706](https://github.com/PrefectHQ/prefect/issues/706)

### Task Library

- Add `GCSUpload` and `GCSDownload` for uploading / retrieving string data to / from Google Cloud Storage - [#673](https://github.com/PrefectHQ/prefect/pull/673)
- Add `BigQueryTask` and `BigQueryInsertTask` for executing queries against BigQuery tables and inserting data - [#678](https://github.com/PrefectHQ/prefect/pull/678), [#685](https://github.com/PrefectHQ/prefect/pull/685)
- Add `FilterTask` for filtering out lists of results - [#637](https://github.com/PrefectHQ/prefect/issues/637)
- Add `S3Download` and `S3Upload` for interacting with data stored on AWS S3 - [#692](https://github.com/PrefectHQ/prefect/issues/692)
- Add `AirflowTask` and `AirflowTriggerDAG` tasks to the task library for running individual Airflow tasks / DAGs - [#735](https://github.com/PrefectHQ/prefect/issues/735)
- Add `OpenGitHubIssue` and `CreateGitHubPR` tasks for interacting with GitHub repositories - [#771](https://github.com/PrefectHQ/prefect/pull/771)
- Add Kubernetes tasks for deployments, jobs, pods, and services - [#779](https://github.com/PrefectHQ/prefect/pull/779)
- Add Airtable tasks - [#803](https://github.com/PrefectHQ/prefect/pull/803)
- Add Twitter tasks - [#803](https://github.com/PrefectHQ/prefect/pull/803)
- Add `GetRepoInfo` for pulling GitHub repository information - [#816](https://github.com/PrefectHQ/prefect/pull/816)

### Fixes

- Fix edge case in doc generation in which some `Exception`s' call signature could not be inspected - [#513](https://github.com/PrefectHQ/prefect/issues/513)
- Fix bug in which exceptions raised within flow runner state handlers could not be sent to Cloud - [#628](https://github.com/PrefectHQ/prefect/pull/628)
- Fix issue wherein heartbeats were not being called on a fixed interval - [#669](https://github.com/PrefectHQ/prefect/pull/669)
- Fix issue wherein code blocks inside of method docs couldn't use `**kwargs` - [#658](https://github.com/PrefectHQ/prefect/issues/658)
- Fix bug in which Prefect-generated Keys for S3 buckets were not properly converted to strings - [#698](https://github.com/PrefectHQ/prefect/pull/698)
- Fix next line after Docker Environment push/pull from overwriting progress bar - [#702](https://github.com/PrefectHQ/prefect/pull/702)
- Fix issue with `JinjaTemplate` not being pickleable - [#710](https://github.com/PrefectHQ/prefect/pull/710)
- Fix issue with creating secrets from JSON documents using the Core Client - [#715](https://github.com/PrefectHQ/prefect/pull/715)
- Fix issue with deserialization of JSON secrets unnecessarily calling `json.loads` - [#716](https://github.com/PrefectHQ/prefect/pull/716)
- Fix issue where `IntervalSchedules` didn't respect daylight saving time after serialization - [#729](https://github.com/PrefectHQ/prefect/pull/729)

### Breaking Changes

- Remove the `BokehRunner` and associated webapp - [#609](https://github.com/PrefectHQ/prefect/issues/609)
- Rename `ResultHandler` methods from `serialize` / `deserialize` to `write` / `read` - [#612](https://github.com/PrefectHQ/prefect/pull/612)
- Refactor all `State` objects to store fully hydrated `Result` objects which track information about how results should be handled - [#612](https://github.com/PrefectHQ/prefect/pull/612), [#616](https://github.com/PrefectHQ/prefect/pull/616)
- `Client.create_flow_run` now returns a string instead of a `GraphQLResult` object to match the API of `deploy` - [#630](https://github.com/PrefectHQ/prefect/pull/630)
- `flow.deploy` and `client.deploy` require a `project_name` instead of an ID - [#633](https://github.com/PrefectHQ/prefect/pull/633)
- Upstream state results now take precedence for task inputs over `cached_inputs` - [#591](https://github.com/PrefectHQ/prefect/issues/591)
- Rename `Match` task (used inside control flow) to `CompareValue` - [#638](https://github.com/PrefectHQ/prefect/pull/638)
- `Client.graphql()` now returns a response with up to two keys (`data` and `errors`). Previously the `data` key was automatically selected - [#642](https://github.com/PrefectHQ/prefect/pull/642)
- `ContainerEnvironment` was changed to `DockerEnvironment` - [#670](https://github.com/PrefectHQ/prefect/pull/670)
- The environment `from_file` was moved to `utilities.environments` - [#670](https://github.com/PrefectHQ/prefect/pull/670)
- Removed `start_tasks` argument from `FlowRunner.run()` and `check_upstream` argument from `TaskRunner.run()` - [#672](https://github.com/PrefectHQ/prefect/pull/672)
- Remove support for Python 3.4 - [#671](https://github.com/PrefectHQ/prefect/issues/671)
- `flow.run` is now a blocking call which will run the Flow, on its schedule, and execute full state-based execution (including retries) - [#690](https://github.com/PrefectHQ/prefect/issues/690)
- Remove `make_return_failed_handler` as `flow.run` now returns all task states - [#693](https://github.com/PrefectHQ/prefect/pull/693)
- Refactor Airflow migration tools into a single `AirflowTask` in the task library for running individual Airflow tasks - [#735](https://github.com/PrefectHQ/prefect/issues/735)
- `name` is now required on all Flow objects - [#732](https://github.com/PrefectHQ/prefect/pull/732)
- Separate installation "extras" packages into multiple, smaller extras - [#739](https://github.com/PrefectHQ/prefect/issues/739)
- `Flow.parameters()` always returns a set of parameters - [#756](https://github.com/PrefectHQ/prefect/pull/756)

## 0.4.1 <Badge text="beta" type="success"/>

Released January 31, 2019

### Features

- Add ability to run scheduled flows locally via `on_schedule` kwarg in `flow.run()` - [#519](https://github.com/PrefectHQ/prefect/issues/519)
- Allow tasks to specify their own result handlers, ensure inputs and outputs are stored only when necessary, and ensure no raw data is sent to the database - [#587](https://github.com/PrefectHQ/prefect/pull/587)

### Enhancements

- Allow for building `ContainerEnvironment`s locally without pushing to registry - [#514](https://github.com/PrefectHQ/prefect/issues/514)
- Make mapping more robust when running children tasks multiple times - [#541](https://github.com/PrefectHQ/prefect/pull/541)
- Always prefer `cached_inputs` over upstream states, if available - [#546](https://github.com/PrefectHQ/prefect/pull/546)
- Add hooks to `FlowRunner.initialize_run()` for manipulating task states and contexts - [#548](https://github.com/PrefectHQ/prefect/pull/548)
- Improve state-loading strategy for Prefect Cloud - [#555](https://github.com/PrefectHQ/prefect/issues/555)
- Introduce `on_failure` kwarg to Tasks and Flows for user-friendly failure callbacks - [#551](https://github.com/PrefectHQ/prefect/issues/551)
- Include `scheduled_start_time` in context for Flow runs - [#524](https://github.com/PrefectHQ/prefect/issues/524)
- Add GitHub PR template - [#542](https://github.com/PrefectHQ/prefect/pull/542)
- Allow flows to be deployed to Prefect Cloud without a project id - [#571](https://github.com/PrefectHQ/prefect/pull/571)
- Introduce serialization schemas for ResultHandlers - [#572](https://github.com/PrefectHQ/prefect/issues/572)
- Add new `metadata` attribute to States for managing user-generated results - [#573](https://github.com/PrefectHQ/prefect/issues/573)
- Add new 'JSONResultHandler' for serializing small bits of data without external storage - [#576](https://github.com/PrefectHQ/prefect/issues/576)
- Use `JSONResultHandler` for all Parameter caching - [#590](https://github.com/PrefectHQ/prefect/pull/590)

### Fixes

- Fixed `flow.deploy()` attempting to access a nonexistent string attribute - [#503](https://github.com/PrefectHQ/prefect/pull/503)
- Ensure all logs make it to the logger service in deployment - [#508](https://github.com/PrefectHQ/prefect/issues/508), [#552](https://github.com/PrefectHQ/prefect/issues/552)
- Fix a situation where `Paused` tasks would be treated as `Pending` and run - [#535](https://github.com/PrefectHQ/prefect/pull/535)
- Ensure errors raised in state handlers are trapped appropriately in Cloud Runners - [#554](https://github.com/PrefectHQ/prefect/pull/554)
- Ensure unexpected errors raised in FlowRunners are robustly handled - [#568](https://github.com/PrefectHQ/prefect/pull/568)
- Fixed non-deterministic errors in mapping caused by clients resolving futures of other clients - [#569](https://github.com/PrefectHQ/prefect/pull/569)
- Older versions of Prefect will now ignore fields added by newer versions when deserializing objects - [#583](https://github.com/PrefectHQ/prefect/pull/583)
- Result handler failures now result in clear task run failures - [#575](https://github.com/PrefectHQ/prefect/issues/575)
- Fix issue deserializing old states with empty metadata - [#590](https://github.com/PrefectHQ/prefect/pull/590)
- Fix issue serializing `cached_inputs` - [#594](https://github.com/PrefectHQ/prefect/pull/594)

### Breaking Changes

- Move `prefect.client.result_handlers` to `prefect.engine.result_handlers` - [#512](https://github.com/PrefectHQ/prefect/pull/512)
- Removed `inputs` kwarg from `TaskRunner.run()` - [#546](https://github.com/PrefectHQ/prefect/pull/546)
- Moves the `start_task_ids` argument from `FlowRunner.run()` to `Environment.run()` - [#544](https://github.com/PrefectHQ/prefect/issues/544), [#545](https://github.com/PrefectHQ/prefect/pull/545)
- Convert `timeout` kwarg from `timedelta` to `integer` - [#540](https://github.com/PrefectHQ/prefect/issues/540)
- Remove `timeout` kwarg from `executor.wait` - [#569](https://github.com/PrefectHQ/prefect/pull/569)
- Serialization of States will _ignore_ any result data that hasn't been processed - [#581](https://github.com/PrefectHQ/prefect/pull/581)
- Removes `VersionedSchema` in favor of implicit versioning: serializers will ignore unknown fields and the `create_object` method is responsible for recreating missing ones - [#583](https://github.com/PrefectHQ/prefect/pull/583)
- Convert and rename `CachedState` to a successful state named `Cached`, and also remove the superfluous `cached_result` attribute - [#586](https://github.com/PrefectHQ/prefect/issues/586)

## 0.4.0 <Badge text="beta" type="success"/>

Released January 8, 2019

### Features

- Add support for Prefect Cloud - [#374](https://github.com/PrefectHQ/prefect/pull/374), [#406](https://github.com/PrefectHQ/prefect/pull/406), [#473](https://github.com/PrefectHQ/prefect/pull/473), [#491](https://github.com/PrefectHQ/prefect/pull/491)
- Add versioned serialization schemas for `Flow`, `Task`, `Parameter`, `Edge`, `State`, `Schedule`, and `Environment` objects - [#310](https://github.com/PrefectHQ/prefect/pull/310), [#318](https://github.com/PrefectHQ/prefect/pull/318), [#319](https://github.com/PrefectHQ/prefect/pull/319), [#340](https://github.com/PrefectHQ/prefect/pull/340)
- Add ability to provide `ResultHandler`s for storing private result data - [#391](https://github.com/PrefectHQ/prefect/pull/391), [#394](https://github.com/PrefectHQ/prefect/pull/394), [#430](https://github.com/PrefectHQ/prefect/pull/430/)
- Support depth-first execution of mapped tasks and tracking of both the static "parent" and dynamic "children" via `Mapped` states - [#485](https://github.com/PrefectHQ/prefect/pull/485)

### Enhancements

- Add new `TimedOut` state for task execution timeouts - [#255](https://github.com/PrefectHQ/prefect/issues/255)
- Use timezone-aware dates throughout Prefect - [#325](https://github.com/PrefectHQ/prefect/pull/325)
- Add `description` and `tags` arguments to `Parameters` - [#318](https://github.com/PrefectHQ/prefect/pull/318)
- Allow edge `key` checks to be skipped in order to create "dummy" flows from metadata - [#319](https://github.com/PrefectHQ/prefect/pull/319)
- Add new `names_only` keyword to `flow.parameters` - [#337](https://github.com/PrefectHQ/prefect/pull/337)
- Add utility for building GraphQL queries and simple schemas from Python objects - [#342](https://github.com/PrefectHQ/prefect/pull/342)
- Add links to downloadable Jupyter notebooks for all tutorials - [#212](https://github.com/PrefectHQ/prefect/issues/212)
- Add `to_dict` convenience method for `DotDict` class - [#341](https://github.com/PrefectHQ/prefect/issues/341)
- Refactor requirements to a custom `ini` file specification - [#347](https://github.com/PrefectHQ/prefect/pull/347)
- Refactor API documentation specification to `toml` file - [#361](https://github.com/PrefectHQ/prefect/pull/361)
- Add new SQLite tasks for basic SQL scripting and querying - [#291](https://github.com/PrefectHQ/prefect/issues/291)
- Executors now pass `map_index` into the `TaskRunner`s - [#373](https://github.com/PrefectHQ/prefect/pull/373)
- All schedules support `start_date` and `end_date` parameters - [#375](https://github.com/PrefectHQ/prefect/pull/375)
- Add `DateTime` marshmallow field for timezone-aware serialization - [#378](https://github.com/PrefectHQ/prefect/pull/378)
- Adds ability to put variables into context via the config - [#381](https://github.com/PrefectHQ/prefect/issues/381)
- Adds new `client.deploy` method for adding new flows to the Prefect Cloud - [#388](https://github.com/PrefectHQ/prefect/issues/388)
- Add `id` attribute to `Task` class - [#416](https://github.com/PrefectHQ/prefect/issues/416)
- Add new `Resume` state for resuming from `Paused` tasks - [#435](https://github.com/PrefectHQ/prefect/issues/435)
- Add support for heartbeats - [#436](https://github.com/PrefectHQ/prefect/issues/436)
- Add new `Submitted` state for signaling that `Scheduled` tasks have been handled - [#445](https://github.com/PrefectHQ/prefect/issues/445)
- Add ability to add custom environment variables and copy local files into `ContainerEnvironment`s - [#453](https://github.com/PrefectHQ/prefect/issues/453)
- Add `set_secret` method to Client for creating and setting the values of user secrets - [#452](https://github.com/PrefectHQ/prefect/issues/452)
- Refactor runners into `CloudTaskRunner` and `CloudFlowRunner` classes - [#431](https://github.com/PrefectHQ/prefect/issues/431)
- Added functions for loading default `engine` classes from config - [#477](https://github.com/PrefectHQ/prefect/pull/477)

### Fixes

- Fixed issue with `GraphQLResult` reprs - [#374](https://github.com/PrefectHQ/prefect/pull/374)
- `CronSchedule` produces expected results across daylight savings time transitions - [#375](https://github.com/PrefectHQ/prefect/pull/375)
- `utilities.serialization.Nested` properly respects `marshmallow.missing` values - [#398](https://github.com/PrefectHQ/prefect/pull/398)
- Fixed issue in capturing unexpected mapping errors during task runs - [#409](https://github.com/PrefectHQ/prefect/pull/409)
- Fixed issue in `flow.visualize()` so that mapped flow states can be passed and colored - [#387](https://github.com/PrefectHQ/prefect/issues/387)
- Fixed issue where `IntervalSchedule` was serialized at "second" resolution, not lower - [#427](https://github.com/PrefectHQ/prefect/pull/427)
- Fixed issue where `SKIP` signals were preventing multiple layers of mapping - [#455](https://github.com/PrefectHQ/prefect/issues/455)
- Fixed issue with multi-layer mapping in `flow.visualize()` - [#454](https://github.com/PrefectHQ/prefect/issues/454)
- Fixed issue where Prefect Cloud `cached_inputs` weren't being used locally - [#434](https://github.com/PrefectHQ/prefect/issues/434)
- Fixed issue where `Config.set_nested` would have an error if the provided key was nested deeper than an existing terminal key - [#479](https://github.com/PrefectHQ/prefect/pull/479)
- Fixed issue where `state_handlers` were not called for certain signals - [#494](https://github.com/PrefectHQ/prefect/pull/494)

### Breaking Changes

- Remove `NoSchedule` and `DateSchedule` schedule classes - [#324](https://github.com/PrefectHQ/prefect/pull/324)
- Change `serialize()` method to use schemas rather than custom dict - [#318](https://github.com/PrefectHQ/prefect/pull/318)
- Remove `timestamp` property from `State` classes - [#305](https://github.com/PrefectHQ/prefect/pull/305)
- Remove the custom JSON encoder library at `prefect.utilities.json` - [#336](https://github.com/PrefectHQ/prefect/pull/336)
- `flow.parameters` now returns a set of parameters instead of a dictionary - [#337](https://github.com/PrefectHQ/prefect/pull/337)
- Renamed `to_dotdict` -> `as_nested_dict` - [#339](https://github.com/PrefectHQ/prefect/pull/339)
- Moved `prefect.utilities.collections.GraphQLResult` to `prefect.utilities.graphql.GraphQLResult` - [#371](https://github.com/PrefectHQ/prefect/pull/371)
- `SynchronousExecutor` now does _not_ do depth first execution for mapped tasks - [#373](https://github.com/PrefectHQ/prefect/pull/373)
- Renamed `prefect.utilities.serialization.JSONField` -> `JSONCompatible`, removed its `max_size` feature, and no longer automatically serialize payloads as strings - [#376](https://github.com/PrefectHQ/prefect/pull/376)
- Renamed `prefect.utilities.serialization.NestedField` -> `Nested` - [#376](https://github.com/PrefectHQ/prefect/pull/376)
- Renamed `prefect.utilities.serialization.NestedField.dump_fn` -> `NestedField.value_selection_fn` for clarity - [#377](https://github.com/PrefectHQ/prefect/pull/377)
- Local secrets are now pulled from `secrets` in context instead of `_secrets` - [#382](https://github.com/PrefectHQ/prefect/pull/382)
- Remove Task and Flow descriptions, Flow project & version attributes - [#383](https://github.com/PrefectHQ/prefect/issues/383)
- Changed `Schedule` parameter from `on_or_after` to `after` - [#396](https://github.com/PrefectHQ/prefect/issues/396)
- Environments are immutable and return `dict` keys instead of `str`; some arguments for `ContainerEnvironment` are removed - [#398](https://github.com/PrefectHQ/prefect/pull/398)
- `environment.run()` and `environment.build()`; removed the `flows` CLI and replaced it with a top-level CLI command, `prefect run` - [#400](https://github.com/PrefectHQ/prefect/pull/400)
- The `set_temporary_config` utility now accepts a single dict of multiple config values, instead of just a key/value pair, and is located in `utilities.configuration` - [#401](https://github.com/PrefectHQ/prefect/pull/401)
- Bump `click` requirement to 7.0, which changes underscores to hyphens at CLI - [#409](https://github.com/PrefectHQ/prefect/pull/409)
- `IntervalSchedule` rejects intervals of less than one minute - [#427](https://github.com/PrefectHQ/prefect/pull/427)
- `FlowRunner` returns a `Running` state, not a `Pending` state, when flows do not finish - [#433](https://github.com/PrefectHQ/prefect/pull/433)
- Remove the `task_contexts` argument from `FlowRunner.run()` - [#440](https://github.com/PrefectHQ/prefect/pull/440)
- Remove the leading underscore from Prefect-set context keys - [#446](https://github.com/PrefectHQ/prefect/pull/446)
- Removed throttling tasks within the local cluster - [#470](https://github.com/PrefectHQ/prefect/pull/470)
- Even `start_tasks` will not run before their state's `start_time` (if the state is `Scheduled`) - [#474](https://github.com/PrefectHQ/prefect/pull/474)
- `DaskExecutor`'s "processes" keyword argument was renamed "local_processes" - [#477](https://github.com/PrefectHQ/prefect/pull/477)
- Removed the `mapped` and `map_index` kwargs from `TaskRunner.run()`. These values are now inferred automatically - [#485](https://github.com/PrefectHQ/prefect/pull/485)
- The `upstream_states` dictionary used by the Runners only includes `State` values, not lists of `States`. The use case that required lists of `States` is now covered by the `Mapped` state. - [#485](https://github.com/PrefectHQ/prefect/pull/485)

## 0.3.3 <Badge text="alpha" type="warn"/>

Released October 30, 2018

### Features

- Refactor `FlowRunner` and `TaskRunner` into a modular `Runner` pipelines - [#260](https://github.com/PrefectHQ/prefect/pull/260), [#267](https://github.com/PrefectHQ/prefect/pull/267)
- Add configurable `state_handlers` for `FlowRunners`, `Flows`, `TaskRunners`, and `Tasks` - [#264](https://github.com/PrefectHQ/prefect/pull/264), [#267](https://github.com/PrefectHQ/prefect/pull/267)
- Add gmail and slack notification state handlers w/ tutorial - [#274](https://github.com/PrefectHQ/prefect/pull/274), [#294](https://github.com/PrefectHQ/prefect/pull/294)

### Enhancements

- Add a new method `flow.get_tasks()` for easily filtering flow tasks by attribute - [#242](https://github.com/PrefectHQ/prefect/pull/242)
- Add new `JinjaTemplate` for easily rendering jinja templates - [#200](https://github.com/PrefectHQ/prefect/issues/200)
- Add new `PAUSE` signal for halting task execution - [#246](https://github.com/PrefectHQ/prefect/pull/246)
- Add new `Paused` state corresponding to `PAUSE` signal, and new `pause_task` utility - [#251](https://github.com/PrefectHQ/prefect/issues/251)
- Add ability to timeout task execution for all executors except `DaskExecutor(processes=True)` - [#240](https://github.com/PrefectHQ/prefect/issues/240)
- Add explicit unit test to check Black formatting (Python 3.6+) - [#261](https://github.com/PrefectHQ/prefect/pull/261)
- Add ability to set local secrets in user config file - [#231](https://github.com/PrefectHQ/prefect/issues/231), [#274](https://github.com/PrefectHQ/prefect/pull/274)
- Add `is_skipped()` and `is_scheduled()` methods for `State` objects - [#266](https://github.com/PrefectHQ/prefect/pull/266), [#278](https://github.com/PrefectHQ/prefect/pull/278)
- Adds `now()` as a default `start_time` for `Scheduled` states - [#278](https://github.com/PrefectHQ/prefect/pull/278)
- `Signal` classes now pass arguments to underlying `State` objects - [#279](https://github.com/PrefectHQ/prefect/pull/279)
- Run counts are tracked via `Retrying` states - [#281](https://github.com/PrefectHQ/prefect/pull/281)

### Fixes

- Flow consistently raises if passed a parameter that doesn't exist - [#149](https://github.com/PrefectHQ/prefect/issues/149)

### Breaking Changes

- Renamed `scheduled_time` -> `start_time` in `Scheduled` state objects - [#278](https://github.com/PrefectHQ/prefect/pull/278)
- `TaskRunner.check_for_retry` no longer checks for `Retry` states without `start_time` set - [#278](https://github.com/PrefectHQ/prefect/pull/278)
- Swapped the position of `result` and `message` attributes in State initializations, and started storing caught exceptions as results - [#283](https://github.com/PrefectHQ/prefect/issues/283)

## 0.3.2 <Badge text="alpha" type="warn"/>

Released October 2, 2018

### Features

- Local parallelism with `DaskExecutor` - [#151](https://github.com/PrefectHQ/prefect/issues/151), [#186](https://github.com/PrefectHQ/prefect/issues/186)
- Resource throttling based on `tags` - [#158](https://github.com/PrefectHQ/prefect/issues/158), [#186](https://github.com/PrefectHQ/prefect/issues/186)
- `Task.map` for mapping tasks - [#186](https://github.com/PrefectHQ/prefect/issues/186)
- Added `AirFlow` utility for importing Airflow DAGs as Prefect Flows - [#232](https://github.com/PrefectHQ/prefect/pull/232)

### Enhancements

- Use Netlify to deploy docs - [#156](https://github.com/prefecthq/prefect/issues/156)
- Add changelog - [#153](https://github.com/prefecthq/prefect/issues/153)
- Add `ShellTask` - [#150](https://github.com/prefecthq/prefect/issues/150)
- Base `Task` class can now be run as a dummy task - [#191](https://github.com/PrefectHQ/prefect/pull/191)
- New `return_failed` keyword to `flow.run()` for returning failed tasks - [#205](https://github.com/PrefectHQ/prefect/pull/205)
- some minor changes to `flow.visualize()` for visualizing mapped tasks and coloring nodes by state - [#202](https://github.com/PrefectHQ/prefect/issues/202)
- Added new `flow.replace()` method for swapping out tasks within flows - [#230](https://github.com/PrefectHQ/prefect/pull/230)
- Add `debug` kwarg to `DaskExecutor` for optionally silencing dask logs - [#209](https://github.com/PrefectHQ/prefect/issues/209)
- Update `BokehRunner` for visualizing mapped tasks - [#220](https://github.com/PrefectHQ/prefect/issues/220)
- Env var configuration settings are typed - [#204](https://github.com/PrefectHQ/prefect/pull/204)
- Implement `map` functionality for the `LocalExecutor` - [#233](https://github.com/PrefectHQ/prefect/issues/233)

### Fixes

- Fix issue with Versioneer not picking up git tags - [#146](https://github.com/prefecthq/prefect/issues/146)
- `DotDicts` can have non-string keys - [#193](https://github.com/prefecthq/prefect/issues/193)
- Fix unexpected behavior in assigning tags using contextmanagers - [#190](https://github.com/PrefectHQ/prefect/issues/190)
- Fix bug in initialization of Flows with only `edges` - [#225](https://github.com/PrefectHQ/prefect/pull/225)
- Remove "bottleneck" when creating pipelines of mapped tasks - [#224](https://github.com/PrefectHQ/prefect/pull/224)

### Breaking Changes

- Runner refactor - [#221](https://github.com/PrefectHQ/prefect/pull/221)
- Cleaned up signatures of `TaskRunner` methods - [#171](https://github.com/prefecthq/prefect/issues/171)
- Locally, Python 3.4 users can not run the more advanced parallel executors (`DaskExecutor`) [#186](https://github.com/PrefectHQ/prefect/issues/186)

## 0.3.1 <Badge text="alpha" type="warn"/>

Released September 6, 2018

### Features

- Support for user configuration files - [#195](https://github.com/PrefectHQ/prefect/pull/195)

### Enhancements

- None

### Fixes

- Let DotDicts accept non-string keys - [#193](https://github.com/PrefectHQ/prefect/pull/193), [#194](https://github.com/PrefectHQ/prefect/pull/194)

### Breaking Changes

- None

## 0.3.0 <Badge text="alpha" type="warn"/>

Released August 20, 2018

### Features

- BokehRunner - [#104](https://github.com/prefecthq/prefect/issues/104), [#128](https://github.com/prefecthq/prefect/issues/128)
- Control flow: `ifelse`, `switch`, and `merge` - [#92](https://github.com/prefecthq/prefect/issues/92)
- Set state from `reference_tasks` - [#95](https://github.com/prefecthq/prefect/issues/95), [#137](https://github.com/prefecthq/prefect/issues/137)
- Add flow `Registry` - [#90](https://github.com/prefecthq/prefect/issues/90)
- Output caching with various `cache_validators` - [#84](https://github.com/prefecthq/prefect/issues/84), [#107](https://github.com/prefecthq/prefect/issues/107)
- Dask executor - [#82](https://github.com/prefecthq/prefect/issues/82), [#86](https://github.com/prefecthq/prefect/issues/86)
- Automatic input caching for retries, manual-only triggers - [#78](https://github.com/prefecthq/prefect/issues/78)
- Functional API for `Flow` definition
- `State` classes
- `Signals` to transmit `State`

### Enhancements

- Add custom syntax highlighting to docs - [#141](https://github.com/prefecthq/prefect/issues/141)
- Add `bind()` method for tasks to call without copying - [#132](https://github.com/prefecthq/prefect/issues/132)
- Cache expensive flow graph methods - [#125](https://github.com/prefecthq/prefect/issues/125)
- Docker environments - [#71](https://github.com/prefecthq/prefect/issues/71)
- Automatic versioning via Versioneer - [#70](https://github.com/prefecthq/prefect/issues/70)
- `TriggerFail` state - [#67](https://github.com/prefecthq/prefect/issues/67)
- State classes - [#59](https://github.com/prefecthq/prefect/issues/59)

### Fixes

- None

### Breaking Changes

- None<|MERGE_RESOLUTION|>--- conflicted
+++ resolved
@@ -18,11 +18,8 @@
 
 ### Fixes
 
-<<<<<<< HEAD
+- Fix issue with heartbeat thread deadlocking dask execution when using a `worker_client` - [#1750](https://github.com/PrefectHQ/prefect/pull/1750)
 - Fix issue with Environments not calling `run_flow` on Environment stored on Flow object - [#1752](https://github.com/PrefectHQ/prefect/pull/1752)
-=======
-- Fix issue with heartbeat thread deadlocking dask execution when using a `worker_client` - [#1750](https://github.com/PrefectHQ/prefect/pull/1750)
->>>>>>> 167f8afd
 
 ### Deprecations
 
