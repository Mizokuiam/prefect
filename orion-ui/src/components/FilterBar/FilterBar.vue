--- conflicted
+++ resolved
@@ -2,24 +2,9 @@
   <div class="filter-bar" :class="classes.root">
     <FiltersSearch class="filter-bar__search" :dismissable="isDashboard" @click="show('search')" />
 
-<<<<<<< HEAD
-<script lang="ts" setup>
-import { ref, Ref, onBeforeUnmount, onMounted, computed, watch } from 'vue'
-import { useRoute } from 'vue-router'
-import { useStore } from '@/store'
-import FilterMenu from './FilterMenu.vue'
-import FilterSearch from './FilterSearch.vue'
-import SearchMenu from './SearchMenu.vue'
-import SaveSearchMenu from './SaveSearchMenu.vue'
-import { parseFilters, FilterObject } from './util'
-import { GlobalFilterDefaults } from '@prefecthq/orion-design'
-import TagGroup from './TagGroup.vue'
-import { media } from '@prefecthq/orion-design/utilities'
-=======
     <button type="button" class="filter-bar__button" :class="classes.saveButton" @click="toggle('save')">
       <i class="pi pi-star-line" />
     </button>
->>>>>>> a01914bf
 
     <button type="button" class="filter-bar__button" :class="classes.filtersButton" @click="toggle('filters')">
       <i class="pi pi-filter-3-line" />
@@ -57,7 +42,7 @@
 import FiltersSearchMenu from '@/../packages/orion-design/src/components/FiltersSearchMenu.vue';
 import FiltersSaveMenu from '@/../packages/orion-design/src/components/FiltersSaveMenu.vue';
 import FiltersMenu from '@/../packages/orion-design/src/components/FiltersMenu.vue';
-import media from '@/utilities/media'
+import { media } from '@/../packages/orion-design/src/utilities/media'
 import { computed, onBeforeUnmount, onMounted, ref, watch } from 'vue';
 import { useRoute } from 'vue-router';
 
