<<<<<<< HEAD
import { createActions } from '@prefecthq/vue-compositions'
=======
import { AxiosResponse } from 'axios'
import { InjectionKey } from 'vue'
import { ApiRoute } from '.'
>>>>>>> 2fd232fa
import { ILogResponse } from '@/models/ILogResponse'
import { Log } from '@/models/Log'
import { Api, Route } from '@/services/Api'
import { mapper } from '@/services/Mapper'
import { LogsRequestFilter } from '@/types/LogsRequestFilter'

export class LogsApi extends Api {

  protected route: ApiRoute = '/logs'

  public getLogs(filter?: LogsRequestFilter): Promise<Log[]> {
    return this.post<ILogResponse[]>('/filter', filter)
      .then(({ data }) => mapper.map('ILogResponse', data, 'Log'))
  }

}

export const logsApiKey: InjectionKey<LogsApi> = Symbol('logsApiKey')<|MERGE_RESOLUTION|>--- conflicted
+++ resolved
@@ -1,13 +1,8 @@
-<<<<<<< HEAD
-import { createActions } from '@prefecthq/vue-compositions'
-=======
-import { AxiosResponse } from 'axios'
 import { InjectionKey } from 'vue'
 import { ApiRoute } from '.'
->>>>>>> 2fd232fa
 import { ILogResponse } from '@/models/ILogResponse'
 import { Log } from '@/models/Log'
-import { Api, Route } from '@/services/Api'
+import { Api } from '@/services/Api'
 import { mapper } from '@/services/Mapper'
 import { LogsRequestFilter } from '@/types/LogsRequestFilter'
 
