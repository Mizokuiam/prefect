--- conflicted
+++ resolved
@@ -32,21 +32,13 @@
     remove(filter: FilterState): void {
       delete this.filters[filter.id]
     },
-<<<<<<< HEAD
-    replaceAll(filters: Filter[]): void {
-=======
     replaceAll(filters: Required<Filter>[]): void {
->>>>>>> 1040510c
       const filtersState = filters.map(filter => ({
         ...filter,
         id: filtersIdManager.get(),
       }))
 
-<<<<<<< HEAD
-      this.filters = filtersState
-=======
       this.filters = toRecord(filtersState, 'id')
->>>>>>> 1040510c
     },
   },
   getters: {
