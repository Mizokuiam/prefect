<template>
  <div class="filters-search-menu">
    <p class="filters-search-menu__title">
      Saved Searches
    </p>

    <template v-for="filter in filters" :key="filter.id">
      <button type="button" class="filters-search-menu__filter" @click="apply(filter.filters)">
        <span class="filters-search-menu__filter-name">{{ filter.name }}</span>
        <m-icon-button flat class="filters-search-menu__filter-remove" icon="pi-delete-bin-line pi-sm" @click.stop="remove(filter.id)" />
      </button>
    </template>

    <transition-group name="filters-search-menu-transition">
      <template v-if="loading" key="loader">
        <m-loader :loading="true" class="filters-search-menu__loader" />
      </template>

<<<<<<< HEAD
      <template v-if="empty && !loading" key="empty">
=======
      <template v-else-if="empty" key="empty">
>>>>>>> 50c74494
        <p class="filters-search-menu__empty">
          Click the <i class="pi pi-star-line" /> icon to save a search and it will show here.
        </p>
      </template>
    </transition-group>
  </div>
</template>

<script lang="ts" setup>
  import { showToast } from '@prefecthq/miter-design'
  import { subscribe } from '@prefecthq/vue-compositions'
  import { FilterUrlService } from '../services'
  import { computed } from 'vue'
  import { searchApi } from '../services/SearchApi'
  import { Filter } from '../types/filters'
  import { useRouter } from 'vue-router'

  const subscription = subscribe(searchApi.filter.bind(searchApi), [])
  const filters = computed(() => subscription.response.value ?? [])
  const empty = computed(() => filters.value.length === 0)
  const loading = computed(() => subscription.loading.value)
  const filterUrlService = new FilterUrlService(useRouter())

  function apply(filters: Required<Filter>[]): void {
    filterUrlService.replaceAll(filters)
  }

  function remove(id: string): void {
    searchApi.deleteSearch(id)
      .then(() => {
        showToast('Search removed', 'success')
      })
      .catch(error => {
        showToast('error', 'Error removing search')
        console.error(error)
      })
      .finally(() => {
        subscription.refresh()
      })
  }
</script>

<style lang="scss">
.filters-search-menu {
  background: #FFFFFF;
  border-radius: 4px;
  overflow: hidden;
  max-height: 50vh;
  position: relative;
  min-height: 150px;
}

.filters-search-menu__title {
  font-weight: 600;
  font-size: 16px;
  line-height: 24px;
  margin: 0;
  padding: var(--p-1) var(--p-2);
  position: sticky;
  top: 0;
}

.filters-search-menu__filter {
  --icon-color: var(--grey-20);

  appearance: none;
  border: 0;
  background: none;
  cursor: pointer;
  display: flex;
  align-items: center;
  justify-content: space-between;
  padding: var(--p-1) var(--p-2);
  width: 100%;

  &:hover {
    --icon-color: var(--grey-40);
  }

  &:hover,
  &:focus {
    background-color: #FCFDFE;
    color: var(--primary);
  }

}

.filters-search-menu__filter-name {
  font-size: 16px;
  line-height: 24px;
}

// important necessary because of MIconButtons styles
.filters-search-menu__filter-remove {
  color: var(--icon-color) !important;

  &:hover {
    color: var(--error) !important;
  }
}

.filters-search-menu__empty,
.filters-search-menu__loader {
  position: absolute !important; // m-loader is scoped...
  left: 50%;
  top: 50%;
  transform: translate(-50%, -50%);
}

.filters-search-menu__empty {
  display: flex;
  align-items: center;
  justify-content: center;
  gap: 2px;
}

.filters-search-menu__loader {
  --loader-size: 36px;
  margin: var(--m-2) auto;
}

.filters-search-menu-transition-enter-active,
.filters-search-menu-transition-leave-active {
  transition: opacity 0.5s ease;
}
.filters-search-menu-transition-enter-from,
.filters-search-menu-transition-leave-to {
  opacity: 0;
}
</style><|MERGE_RESOLUTION|>--- conflicted
+++ resolved
@@ -16,11 +16,7 @@
         <m-loader :loading="true" class="filters-search-menu__loader" />
       </template>
 
-<<<<<<< HEAD
-      <template v-if="empty && !loading" key="empty">
-=======
       <template v-else-if="empty" key="empty">
->>>>>>> 50c74494
         <p class="filters-search-menu__empty">
           Click the <i class="pi pi-star-line" /> icon to save a search and it will show here.
         </p>
