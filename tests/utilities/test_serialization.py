import datetime
import json

import marshmallow
import pendulum
import pytest
<<<<<<< HEAD

from prefect.utilities.serialization import DateTime, JSONCompatible
=======
from prefect.utilities.collections import DotDict
from prefect.utilities.serialization import JSONCompatible
>>>>>>> 48649057

json_test_values = [
    1,
    [1, 2],
    "1",
    [1, "2"],
    {"x": 1},
    {"x": "1", "y": {"z": 3}},
    DotDict({"x": "1", "y": [DotDict(z=3)]}),
]


class TestJSONCompatibleField:
    class Schema(marshmallow.Schema):
        j = JSONCompatible()

    @pytest.mark.parametrize("value", json_test_values)
    def test_json_serialization(self, value):
        serialized = self.Schema().dump({"j": value})
        assert serialized["j"] == value

    @pytest.mark.parametrize("value", json_test_values)
    def test_json_deserialization(self, value):
        serialized = self.Schema().load({"j": value})
        assert serialized["j"] == value

    def test_validate_on_dump(self):
        with pytest.raises(marshmallow.ValidationError):
            self.Schema().dump({"j": lambda: 1})

    def test_validate_on_load(self):
        with pytest.raises(marshmallow.ValidationError):
            self.Schema().load({"j": lambda: 1})


class TestDateTimeField:
    class Schema(marshmallow.Schema):
        dt = DateTime()
        dt_none = DateTime(allow_none=True)

    def test_datetime_serialize(self):

        dt = pendulum.datetime(2020, 1, 1, 6, tz="EST")
        serialized = self.Schema().dump(dict(dt=dt))
        assert serialized["dt"] != str(dt)
        assert serialized["dt"] == str(dt.in_tz("utc"))

    def test_datetime_deserialize(self):

        dt = datetime.datetime(2020, 1, 1, 6)
        serialized = self.Schema().load(dict(dt=str(dt)))
        assert isinstance(serialized["dt"], pendulum.DateTime)
        assert serialized["dt"].tz == pendulum.tz.UTC

    def test_serialize_datetime_none(self):
        serialized = self.Schema().dump(dict(dt_none=None))
        assert serialized["dt_none"] is None

    def test_deserialize_datetime_none(self):
        deserialized = self.Schema().load(dict(dt_none=None))
        assert deserialized["dt_none"] is None<|MERGE_RESOLUTION|>--- conflicted
+++ resolved
@@ -4,13 +4,9 @@
 import marshmallow
 import pendulum
 import pytest
-<<<<<<< HEAD
 
+from prefect.utilities.collections import DotDict
 from prefect.utilities.serialization import DateTime, JSONCompatible
-=======
-from prefect.utilities.collections import DotDict
-from prefect.utilities.serialization import JSONCompatible
->>>>>>> 48649057
 
 json_test_values = [
     1,
