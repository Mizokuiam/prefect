--- conflicted
+++ resolved
@@ -1,5 +1,6 @@
 import uuid
 from uuid import uuid4
+from httpx import post
 import pendulum
 
 import pytest
@@ -97,96 +98,65 @@
         assert response.json()[0]["flow_run_id"] == str(task_run.flow_run_id)
 
     async def test_read_task_runs_applies_task_run_filter(self, task_run, client):
-<<<<<<< HEAD
         task_run_filter = dict(
             task_runs=schemas.filters.TaskRunFilter(
                 id=schemas.filters.TaskRunFilterId(any_=[task_run.id])
             ).dict(json_compatible=True)
-=======
-        response = await client.post(
-            "/task_runs/filter/", json={"task_runs": {"ids": [str(task_run.id)]}}
->>>>>>> e688e993
-        )
-        response = await client.get("/task_runs/", json=task_run_filter)
-        assert response.status_code == 200
-        assert len(response.json()) == 1
-        assert response.json()[0]["id"] == str(task_run.id)
-        assert response.json()[0]["flow_run_id"] == str(task_run.flow_run_id)
-
-<<<<<<< HEAD
+        )
+        response = await client.post("/task_runs/filter/", json=task_run_filter)
+        assert response.status_code == 200
+        assert len(response.json()) == 1
+        assert response.json()[0]["id"] == str(task_run.id)
+        assert response.json()[0]["flow_run_id"] == str(task_run.flow_run_id)
+
         bad_task_run_filter = dict(
             task_runs=schemas.filters.TaskRunFilter(
                 id=schemas.filters.TaskRunFilterId(any_=[uuid4()])
             ).dict(json_compatible=True)
-=======
-        response = await client.post(
-            "/task_runs/filter/", json={"task_runs": {"ids": [str(uuid4())]}}
->>>>>>> e688e993
-        )
-        response = await client.get("/task_runs/", json=bad_task_run_filter)
+        )
+        response = await client.post("/task_runs/filter/", json=bad_task_run_filter)
         assert response.status_code == 200
         assert response.json() == []
 
     async def test_read_task_runs_applies_flow_run_filter(self, task_run, client):
-<<<<<<< HEAD
         task_run_filter = dict(
             flow_runs=schemas.filters.FlowRunFilter(
                 id=schemas.filters.FlowRunFilterId(any_=[task_run.flow_run_id])
             ).dict(json_compatible=True)
-=======
-        response = await client.post(
-            "/task_runs/filter/",
-            json={"flow_runs": {"ids": [str(task_run.flow_run_id)]}},
->>>>>>> e688e993
-        )
-        response = await client.get("/task_runs/", json=task_run_filter)
-        assert response.status_code == 200
-        assert len(response.json()) == 1
-        assert response.json()[0]["id"] == str(task_run.id)
-        assert response.json()[0]["flow_run_id"] == str(task_run.flow_run_id)
-
-<<<<<<< HEAD
+        )
+        response = await client.post("/task_runs/filter/", json=task_run_filter)
+        assert response.status_code == 200
+        assert len(response.json()) == 1
+        assert response.json()[0]["id"] == str(task_run.id)
+        assert response.json()[0]["flow_run_id"] == str(task_run.flow_run_id)
+
         bad_task_run_filter = dict(
             flow_runs=schemas.filters.FlowRunFilter(
                 id=schemas.filters.FlowRunFilterId(any_=[uuid4()])
             ).dict(json_compatible=True)
-=======
-        response = await client.post(
-            "/task_runs/filter/", json={"flow_runs": {"ids": [str(uuid4())]}}
->>>>>>> e688e993
-        )
-        response = await client.get("/task_runs/", json=bad_task_run_filter)
+        )
+        response = await client.post("/task_runs/filter/", json=bad_task_run_filter)
         assert response.status_code == 200
         assert response.json() == []
 
     async def test_read_task_runs_applies_flow_filter(self, flow, task_run, client):
-<<<<<<< HEAD
         task_run_filter = dict(
             flows=schemas.filters.FlowFilter(
                 id=schemas.filters.FlowFilterId(any_=[flow.id])
             ).dict(json_compatible=True)
-=======
-        response = await client.post(
-            "/task_runs/filter/", json={"flows": {"ids": [str(flow.id)]}}
->>>>>>> e688e993
-        )
-        response = await client.get("/task_runs/", json=task_run_filter)
-        assert response.status_code == 200
-        assert len(response.json()) == 1
-        assert response.json()[0]["id"] == str(task_run.id)
-        assert response.json()[0]["flow_run_id"] == str(task_run.flow_run_id)
-
-<<<<<<< HEAD
+        )
+        response = await client.get("/task_runs/filter/", json=task_run_filter)
+        assert response.status_code == 200
+        assert len(response.json()) == 1
+        assert response.json()[0]["id"] == str(task_run.id)
+        assert response.json()[0]["flow_run_id"] == str(task_run.flow_run_id)
+
         bad_task_run_filter = dict(
             flows=schemas.filters.FlowFilter(
                 id=schemas.filters.FlowFilterId(any_=[uuid4()])
             ).dict(json_compatible=True)
-=======
-        response = await client.post(
-            "/task_runs/filter/", json={"flows": {"ids": [str(uuid4())]}}
->>>>>>> e688e993
-        )
-        response = await client.get("/task_runs/", json=bad_task_run_filter)
+        )
+        response = await client.post("/task_runs/filter/", json=bad_task_run_filter)
         assert response.status_code == 200
         assert response.json() == []
 
