from dataclasses import dataclass
from datetime import timedelta
from uuid import UUID

import httpx
import pendulum
import pytest
from fastapi import Depends, FastAPI
from fastapi.security import HTTPBearer
from pydantic import BaseModel

from prefect import flow
<<<<<<< HEAD
from prefect.blocks.core import BlockAPI, register_blockapi
from prefect.client import OrionClient
=======
from prefect.client import OrionClient, get_client
>>>>>>> f03800cf
from prefect.flow_runners import UniversalFlowRunner
from prefect.orion import schemas
from prefect.orion.api.server import ORION_API_VERSION
from prefect.orion.orchestration.rules import OrchestrationResult
from prefect.orion.schemas.data import DataDocument
from prefect.orion.schemas.schedules import IntervalSchedule
from prefect.orion.schemas.states import Pending, Running, Scheduled, StateType
from prefect.tasks import task
from prefect.utilities.testing import temporary_settings


async def test_hello(orion_client):
    response = await orion_client.hello()
    assert response.json() == "👋"


async def test_create_then_read_flow(orion_client):
    @flow
    def foo():
        pass

    flow_id = await orion_client.create_flow(foo)
    assert isinstance(flow_id, UUID)

    lookup = await orion_client.read_flow(flow_id)
    assert isinstance(lookup, schemas.core.Flow)
    assert lookup.name == foo.name


async def test_create_then_read_deployment(orion_client):
    @flow
    def foo():
        pass

    flow_id = await orion_client.create_flow(foo)
    schedule = IntervalSchedule(interval=timedelta(days=1))
    flow_data = DataDocument.encode("cloudpickle", foo)

    deployment_id = await orion_client.create_deployment(
        flow_id=flow_id,
        name="test-deployment",
        flow_data=flow_data,
        schedule=schedule,
        parameters={"foo": "bar"},
        tags=["foo", "bar"],
        flow_runner=UniversalFlowRunner(env={"foo": "bar"}),
    )

    lookup = await orion_client.read_deployment(deployment_id)
    assert isinstance(lookup, schemas.core.Deployment)
    assert lookup.name == "test-deployment"
    assert lookup.flow_data == flow_data
    assert lookup.schedule == schedule
    assert lookup.parameters == {"foo": "bar"}
    assert lookup.tags == ["foo", "bar"]
    assert lookup.flow_runner == UniversalFlowRunner(env={"foo": "bar"}).to_settings()


async def test_read_deployment_by_name(orion_client):
    @flow
    def foo():
        pass

    flow_id = await orion_client.create_flow(foo)
    schedule = IntervalSchedule(interval=timedelta(days=1))
    flow_data = DataDocument.encode("cloudpickle", foo)

    deployment_id = await orion_client.create_deployment(
        flow_id=flow_id,
        name="test-deployment",
        flow_data=flow_data,
        schedule=schedule,
    )

    lookup = await orion_client.read_deployment_by_name("foo/test-deployment")
    assert isinstance(lookup, schemas.core.Deployment)
    assert lookup.id == deployment_id
    assert lookup.name == "test-deployment"
    assert lookup.flow_data == flow_data
    assert lookup.schedule == schedule


async def test_create_then_read_concurrency_limit(orion_client):
    cl_id = await orion_client.create_concurrency_limit(
        tag="client-created", concurrency_limit=12345
    )

    lookup = await orion_client.read_concurrency_limit_by_tag("client-created")
    assert lookup.id == cl_id
    assert lookup.concurrency_limit == 12345


async def test_deleting_concurrency_limits(orion_client):
    cl = await orion_client.create_concurrency_limit(
        tag="dead-limit-walking", concurrency_limit=10
    )

    assert await orion_client.read_concurrency_limit_by_tag("dead-limit-walking")
    await orion_client.delete_concurrency_limit_by_tag("dead-limit-walking")
    with pytest.raises(httpx.HTTPStatusError, match="404"):
        await orion_client.read_concurrency_limit_by_tag("dead-limit-walking")


class TestBlockClient:
    @register_blockapi("a fun friendship")
    class AFriendshipBasedOnLies(BlockAPI):
        a_secret: str
        another_secret: str

        def block_initialization(self):
            pass

    async def test_create_then_read_blocks(self, orion_client):

        blockid = await orion_client.create_block(
            name="a block with many secrets",
            blockref="a fun friendship",
            a_secret="personally i cant stand eggs",
            another_secret="i eat pineapple with pizza",
        )

        block_by_name = await orion_client.read_block_by_name(
            "a block with many secrets"
        )
        assert isinstance(block_by_name, self.AFriendshipBasedOnLies)
        assert block_by_name.a_secret == "personally i cant stand eggs"

        block_by_id = await orion_client.read_block(blockid)
        assert block_by_id.another_secret == "i eat pineapple with pizza"
        assert isinstance(block_by_id, self.AFriendshipBasedOnLies)

        assert block_by_name is not block_by_id

    async def test_deleting_blocks(self, orion_client):
        blockid = await orion_client.create_block(
            name="a block with lame secrets",
            blockref="a fun friendship",
            a_secret="i smoked a cigarette once",
            another_secret="i jaywalk sometimes",
        )

        block = await orion_client.read_block_by_name("a block with lame secrets")
        assert isinstance(block, self.AFriendshipBasedOnLies)
        assert block.a_secret == "i smoked a cigarette once"

        result = await orion_client.delete_block_by_name("a block with lame secrets")
        assert result is True

        with pytest.raises(httpx.HTTPStatusError):
            await orion_client.read_block_by_name("a block with lame secrets")

    async def test_renaming_blocks(self, orion_client):
        blockid = await orion_client.create_block(
            name="mysterious and cool",
            blockref="a fun friendship",
            a_secret="i never shower",
            another_secret="i hate dogs",
        )

        block = await orion_client.read_block_by_name("mysterious and cool")
        assert isinstance(block, self.AFriendshipBasedOnLies)
        assert block.a_secret == "i never shower"

        await orion_client.update_block_name("mysterious and cool", "extremely uncool")

        with pytest.raises(httpx.HTTPStatusError):
            await orion_client.read_block_by_name("mysterious and cool")

        exposed_for_what_it_is = await orion_client.read_block_by_name(
            "extremely uncool"
        )
        assert isinstance(exposed_for_what_it_is, self.AFriendshipBasedOnLies)
        assert exposed_for_what_it_is.a_secret == "i never shower"


async def test_create_then_read_flow_run(orion_client):
    @flow
    def foo():
        pass

    flow_run = await orion_client.create_flow_run(
        foo, name="zachs-flow-run", flow_runner=UniversalFlowRunner(env={"foo": "bar"})
    )
    assert isinstance(flow_run, schemas.core.FlowRun)

    lookup = await orion_client.read_flow_run(flow_run.id)
    # Estimates will not be equal since time has passed
    lookup.estimated_start_time_delta = flow_run.estimated_start_time_delta
    lookup.estimated_run_time = flow_run.estimated_run_time
    assert lookup == flow_run


async def test_create_flow_run_retains_parameters(orion_client):
    @flow
    def foo():
        pass

    parameters = {"x": 1, "y": [1, 2, 3]}

    flow_run = await orion_client.create_flow_run(
        foo, name="zachs-flow-run", parameters=parameters
    )
    assert parameters == flow_run.parameters, "Parameter contents are equal"
    assert id(flow_run.parameters) == id(parameters), "Original objects retained"


async def test_create_flow_run_with_state(orion_client):
    @flow
    def foo():
        pass

    flow_run = await orion_client.create_flow_run(foo, state=schemas.states.Running())
    assert flow_run.state.is_running()


async def test_set_then_read_flow_run_state(orion_client):
    @flow
    def foo():
        pass

    flow_run_id = (await orion_client.create_flow_run(foo)).id
    response = await orion_client.set_flow_run_state(
        flow_run_id,
        state=schemas.states.Completed(message="Test!"),
    )
    assert isinstance(response, OrchestrationResult)
    assert response.status == schemas.responses.SetStateStatus.ACCEPT

    states = await orion_client.read_flow_run_states(flow_run_id)
    assert len(states) == 2

    assert states[0].is_pending()

    assert states[1].is_completed()
    assert states[1].message == "Test!"


async def test_read_flow_runs_without_filter(orion_client):
    @flow
    def foo():
        pass

    fr_id_1 = (await orion_client.create_flow_run(foo)).id
    fr_id_2 = (await orion_client.create_flow_run(foo)).id

    flow_runs = await orion_client.read_flow_runs()
    assert len(flow_runs) == 2
    assert all(isinstance(flow_run, schemas.core.FlowRun) for flow_run in flow_runs)
    assert {flow_run.id for flow_run in flow_runs} == {fr_id_1, fr_id_2}


async def test_read_flow_runs_with_filtering(orion_client):
    @flow
    def foo():
        pass

    @flow
    def bar():
        pass

    fr_id_1 = (await orion_client.create_flow_run(foo, state=Pending())).id
    fr_id_2 = (await orion_client.create_flow_run(foo, state=Scheduled())).id
    fr_id_3 = (await orion_client.create_flow_run(bar, state=Pending())).id
    # Only below should match the filter
    fr_id_4 = (await orion_client.create_flow_run(bar, state=Scheduled())).id
    fr_id_5 = (await orion_client.create_flow_run(bar, state=Running())).id

    flow_runs = await orion_client.read_flow_runs(
        flow_filter=schemas.filters.FlowFilter(name=dict(any_=["bar"])),
        flow_run_filter=schemas.filters.FlowRunFilter(
            state=dict(
                type=dict(
                    any_=[
                        StateType.SCHEDULED,
                        StateType.RUNNING,
                    ]
                )
            )
        ),
    )
    assert len(flow_runs) == 2
    assert all(isinstance(flow, schemas.core.FlowRun) for flow in flow_runs)
    assert {flow_run.id for flow_run in flow_runs} == {fr_id_4, fr_id_5}


async def test_read_flows_without_filter(orion_client):
    @flow
    def foo():
        pass

    @flow
    def bar():
        pass

    flow_id_1 = await orion_client.create_flow(foo)
    flow_id_2 = await orion_client.create_flow(bar)

    flows = await orion_client.read_flows()
    assert len(flows) == 2
    assert all(isinstance(flow, schemas.core.Flow) for flow in flows)
    assert {flow.id for flow in flows} == {flow_id_1, flow_id_2}


async def test_read_flows_with_filter(orion_client):
    @flow
    def foo():
        pass

    @flow
    def bar():
        pass

    @flow
    def foobar():
        pass

    flow_id_1 = await orion_client.create_flow(foo)
    flow_id_2 = await orion_client.create_flow(bar)
    flow_id_3 = await orion_client.create_flow(foobar)

    flows = await orion_client.read_flows(
        flow_filter=schemas.filters.FlowFilter(name=dict(any_=["foo", "bar"]))
    )
    assert len(flows) == 2
    assert all(isinstance(flow, schemas.core.Flow) for flow in flows)
    assert {flow.id for flow in flows} == {flow_id_1, flow_id_2}


async def test_create_flow_run_from_deployment(orion_client, deployment):
    flow_run = await orion_client.create_flow_run_from_deployment(deployment.id)
    # Deployment details attached
    assert flow_run.deployment_id == deployment.id
    assert flow_run.flow_id == deployment.flow_id
    # Includes flow runner
    assert flow_run.flow_runner.dict() == deployment.flow_runner.dict()
    # Flow version is not populated yet
    assert flow_run.flow_version is None
    # State is scheduled for now
    assert flow_run.state.type == schemas.states.StateType.SCHEDULED
    assert (
        pendulum.now("utc")
        .diff(flow_run.state.state_details.scheduled_time)
        .in_seconds()
        < 1
    )


async def test_update_flow_run(orion_client):
    @flow
    def foo():
        pass

    flow_run = await orion_client.create_flow_run(foo)

    exclude = {"updated", "lateness_estimate", "estimated_start_time_delta"}

    # No mutation for unset fields
    await orion_client.update_flow_run(flow_run.id)
    unchanged_flow_run = await orion_client.read_flow_run(flow_run.id)
    assert unchanged_flow_run.dict(exclude=exclude) == flow_run.dict(exclude=exclude)

    # Fields updated when set
    await orion_client.update_flow_run(
        flow_run.id, flow_version="foo", parameters={"foo": "bar"}, name="test"
    )
    updated_flow_run = await orion_client.read_flow_run(flow_run.id)
    assert updated_flow_run.flow_version == "foo"
    assert updated_flow_run.parameters == {"foo": "bar"}
    assert updated_flow_run.name == "test"


async def test_create_then_read_task_run(orion_client):
    @flow
    def foo():
        pass

    @task(tags=["a", "b"], retries=3)
    def bar(orion_client):
        pass

    flow_run = await orion_client.create_flow_run(foo)
    task_run = await orion_client.create_task_run(
        bar, flow_run_id=flow_run.id, dynamic_key="0"
    )
    assert isinstance(task_run, schemas.core.TaskRun)

    lookup = await orion_client.read_task_run(task_run.id)
    # Estimates will not be equal since time has passed
    lookup.estimated_start_time_delta = task_run.estimated_start_time_delta
    lookup.estimated_run_time = task_run.estimated_run_time
    assert lookup == task_run


async def test_create_then_read_task_run_with_state(orion_client):
    @flow
    def foo():
        pass

    @task(tags=["a", "b"], retries=3)
    def bar(orion_client):
        pass

    flow_run = await orion_client.create_flow_run(foo)
    task_run = await orion_client.create_task_run(
        bar, flow_run_id=flow_run.id, state=schemas.states.Running(), dynamic_key="0"
    )
    assert task_run.state.is_running()


async def test_set_then_read_task_run_state(orion_client):
    @flow
    def foo():
        pass

    @task
    def bar(orion_client):
        pass

    flow_run = await orion_client.create_flow_run(foo)
    task_run = await orion_client.create_task_run(
        bar, flow_run_id=flow_run.id, dynamic_key="0"
    )

    response = await orion_client.set_task_run_state(
        task_run.id,
        schemas.states.Completed(message="Test!"),
    )

    assert isinstance(response, OrchestrationResult)
    assert response.status == schemas.responses.SetStateStatus.ACCEPT

    run = await orion_client.read_task_run(task_run.id)
    assert isinstance(run.state, schemas.states.State)
    assert run.state.type == schemas.states.StateType.COMPLETED
    assert run.state.message == "Test!"


@dataclass
class ExDataClass:
    x: int


class ExPydanticModel(BaseModel):
    x: int


@pytest.mark.parametrize(
    "put_obj",
    [
        "hello",
        7,
        ExDataClass(x=1),
        ExPydanticModel(x=0),
    ],
)
async def test_put_then_retrieve_object(put_obj, orion_client):
    data_document = await orion_client.persist_object(put_obj)
    assert isinstance(data_document, DataDocument)
    retrieved_obj = await orion_client.retrieve_object(data_document)
    assert retrieved_obj == put_obj


async def test_client_non_async_with_is_helpful():
    with pytest.raises(RuntimeError, match="must be entered with an async context"):
        with get_client():
            pass


class TestResolveDataDoc:
    async def test_does_not_allow_other_types(self, orion_client):
        with pytest.raises(TypeError, match="invalid type str"):
            await orion_client.resolve_datadoc("foo")

    async def test_resolves_data_document(self, orion_client):
        assert (
            await orion_client.resolve_datadoc(
                DataDocument.encode("cloudpickle", "hello")
            )
            == "hello"
        )

    async def test_resolves_nested_data_documents(self, orion_client):
        assert (
            await orion_client.resolve_datadoc(
                DataDocument.encode("cloudpickle", DataDocument.encode("json", "hello"))
            )
            == "hello"
        )

    async def test_resolves_nested_data_documents_when_inner_is_bytes(
        self, orion_client
    ):
        assert (
            await orion_client.resolve_datadoc(
                DataDocument.encode(
                    "cloudpickle", DataDocument.encode("json", "hello").json().encode()
                )
            )
            == "hello"
        )

    async def test_resolves_persisted_data_documents(self, orion_client):
<<<<<<< HEAD
        async with OrionClient() as client:
            innermost = await orion_client.resolve_datadoc(
                (
=======
        async with get_client() as client:
            assert (
                await orion_client.resolve_datadoc(
>>>>>>> f03800cf
                    await client.persist_data(
                        DataDocument.encode("json", "hello").json().encode()
                    )
                ),
            )
            assert innermost == "hello"


class TestClientAPIVersionRequests:
    @pytest.fixture
    def versions(self):
        return ORION_API_VERSION.split(".")

    @pytest.fixture
    def major_version(self, versions):
        return int(versions[0])

    @pytest.fixture
    def minor_version(self, versions):
        return int(versions[1])

    @pytest.fixture
    def patch_version(self, versions):
        return int(versions[2])

    async def test_default_requests_succeeds(self):
        async with get_client() as client:
            res = await client.hello()
            assert res.status_code == 200

    async def test_no_api_version_header_succeeds(self):
        async with get_client() as client:
            # remove default header X-PREFECT-API-VERSION
            client._client.headers = {}
            res = await client.hello()
            assert res.status_code == 200

    async def test_major_version(
        self, app, major_version, minor_version, patch_version
    ):
        # higher client major version fails
        api_version = f"{major_version + 1}.{minor_version}.{patch_version}"
        async with OrionClient(app, api_version=api_version) as client:
            with pytest.raises(httpx.HTTPStatusError, match="400"):
                await client.hello()

        # lower client major version fails
        api_version = f"{major_version + 1}.{minor_version}.{patch_version}"
        async with OrionClient(app, api_version=api_version) as client:
            with pytest.raises(httpx.HTTPStatusError, match="400"):
                await client.hello()

    async def test_minor_version(
        self, app, major_version, minor_version, patch_version
    ):
        # higher client minor version fails
        api_version = f"{major_version}.{minor_version + 1}.{patch_version}"
        async with OrionClient(app, api_version=api_version) as client:
            with pytest.raises(httpx.HTTPStatusError, match="400"):
                await client.hello()

        # lower client minor version fails
        api_version = f"{major_version}.{minor_version - 1}.{patch_version}"
        async with OrionClient(app, api_version=api_version) as client:
            with pytest.raises(httpx.HTTPStatusError, match="400"):
                await client.hello()

    async def test_patch_version(
        self, app, major_version, minor_version, patch_version
    ):
        # higher client patch version fails
        api_version = f"{major_version}.{minor_version}.{patch_version + 1}"
        async with OrionClient(app, api_version=api_version) as client:
            with pytest.raises(httpx.HTTPStatusError, match="400"):
                await client.hello()

        # lower client minor version succeeds
        api_version = f"{major_version}.{minor_version}.{patch_version - 1}"
        async with OrionClient(app, api_version=api_version) as client:
            res = await client.hello()
            assert res.status_code == 200

    async def test_invalid_header(self, app):
        # Invalid header is rejected
        api_version = "not a real version header"
        async with OrionClient(app, api_version=api_version) as client:
            with pytest.raises(httpx.HTTPStatusError, match="400") as e:
                await client.hello()
            assert (
                "Invalid X-PREFECT-API-VERSION header format."
                in e.value.response.json()["detail"]
            )


class TestClientAPIKey:
    @pytest.fixture
    async def test_app(self):
        app = FastAPI()
        bearer = HTTPBearer()

        # Returns given credentials if an Authorization
        # header is passed, otherwise raises 403
        @app.get("/api/check_for_auth_header")
        async def check_for_auth_header(credentials=Depends(bearer)):
            return credentials.credentials

        return app

    async def test_client_passes_api_key_as_auth_header(self, test_app):
        api_key = "validAPIkey"
        async with OrionClient(test_app, api_key=api_key) as client:
            res = await client.get("/check_for_auth_header")
        assert res.status_code == 200
        assert res.json() == api_key

    async def test_client_no_auth_header_without_api_key(self, test_app):
        async with OrionClient(test_app) as client:
            with pytest.raises(httpx.HTTPStatusError, match="403") as e:
                await client.get("/check_for_auth_header")

    async def test_get_client_includes_api_key_from_context(self):
        with temporary_settings(PREFECT_API_KEY="test"):
            client = get_client()

        assert client._client.headers["Authorization"] == "Bearer test"<|MERGE_RESOLUTION|>--- conflicted
+++ resolved
@@ -10,12 +10,12 @@
 from pydantic import BaseModel
 
 from prefect import flow
-<<<<<<< HEAD
+
 from prefect.blocks.core import BlockAPI, register_blockapi
 from prefect.client import OrionClient
-=======
+
 from prefect.client import OrionClient, get_client
->>>>>>> f03800cf
+
 from prefect.flow_runners import UniversalFlowRunner
 from prefect.orion import schemas
 from prefect.orion.api.server import ORION_API_VERSION
@@ -490,49 +490,36 @@
             await orion_client.resolve_datadoc("foo")
 
     async def test_resolves_data_document(self, orion_client):
-        assert (
-            await orion_client.resolve_datadoc(
-                DataDocument.encode("cloudpickle", "hello")
-            )
-            == "hello"
-        )
+        innermost = await orion_client.resolve_datadoc(
+            DataDocument.encode("cloudpickle", "hello")
+        )
+        assert innermost == "hello"
 
     async def test_resolves_nested_data_documents(self, orion_client):
-        assert (
-            await orion_client.resolve_datadoc(
-                DataDocument.encode("cloudpickle", DataDocument.encode("json", "hello"))
-            )
-            == "hello"
-        )
+        innermost = await orion_client.resolve_datadoc(
+            DataDocument.encode("cloudpickle", DataDocument.encode("json", "hello"))
+        )
+        assert innermost == "hello"
 
     async def test_resolves_nested_data_documents_when_inner_is_bytes(
         self, orion_client
     ):
-        assert (
-            await orion_client.resolve_datadoc(
-                DataDocument.encode(
-                    "cloudpickle", DataDocument.encode("json", "hello").json().encode()
+        innermost = await orion_client.resolve_datadoc(
+            DataDocument.encode(
+                "cloudpickle", DataDocument.encode("json", "hello").json().encode()
+            )
+        )
+        assert innermost == "hello"
+
+    async def test_resolves_persisted_data_documents(self, orion_client):
+        innermost = await orion_client.resolve_datadoc(
+            (
+                await orion_client.persist_data(
+                    DataDocument.encode("json", "hello").json().encode()
                 )
-            )
-            == "hello"
-        )
-
-    async def test_resolves_persisted_data_documents(self, orion_client):
-<<<<<<< HEAD
-        async with OrionClient() as client:
-            innermost = await orion_client.resolve_datadoc(
-                (
-=======
-        async with get_client() as client:
-            assert (
-                await orion_client.resolve_datadoc(
->>>>>>> f03800cf
-                    await client.persist_data(
-                        DataDocument.encode("json", "hello").json().encode()
-                    )
-                ),
-            )
-            assert innermost == "hello"
+            ),
+        )
+        assert innermost == "hello"
 
 
 class TestClientAPIVersionRequests:
