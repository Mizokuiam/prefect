--- conflicted
+++ resolved
@@ -1,8 +1,10 @@
+import asyncio
 import datetime
 import warnings
 
 import pendulum
 import pytest
+from sqlalchemy.exc import InterfaceError
 from sqlalchemy.ext.asyncio import AsyncSession
 
 from prefect.blocks.notifications import NotificationBlock
@@ -60,22 +62,12 @@
 @pytest.fixture(autouse=True)
 async def clear_db(db):
     """
-    Delete all data from all tables after running each test.
+    Delete all data from all tables after running each test, attempting to handle
+    connection errors.
     """
-<<<<<<< HEAD
-=======
-
->>>>>>> 9a61fe77
+
     yield
-    async with db.session_context(begin_transaction=True) as orion_session:
-        await orion_session.execute(db.Agent.__table__.delete())
-        # work pool has a circular dependency on pool queue; delete it first
-        await orion_session.execute(db.WorkPool.__table__.delete())
-
-<<<<<<< HEAD
-        for table in reversed(db.Base.metadata.sorted_tables):
-            await orion_session.execute(table.delete())
-=======
+
     max_retries = 3
     retry_delay = 1
 
@@ -97,7 +89,6 @@
                 await asyncio.sleep(retry_delay)
             else:
                 raise
->>>>>>> 9a61fe77
 
 
 @pytest.fixture
