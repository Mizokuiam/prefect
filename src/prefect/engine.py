"""
Client-side execution of flows and tasks
"""
import time
from contextlib import nullcontext
from functools import partial
from typing import Any, Awaitable, Dict, Union
from uuid import UUID

import pendulum
from anyio import start_blocking_portal
from anyio.abc import BlockingPortal
from anyio.from_thread import BlockingPortal
from pydantic import validate_arguments

from prefect.client import OrionClient, inject_client
from prefect.context import FlowRunContext, TaskRunContext
from prefect.executors import BaseExecutor
from prefect.flows import Flow
from prefect.futures import PrefectFuture, resolve_futures, future_to_state
from prefect.orion.states import is_state, is_state_iterable, StateSet
from prefect.orion.schemas.states import State, StateDetails, StateType
from prefect.orion.schemas.data import DataDocument
from prefect.tasks import Task
from prefect.utilities.asyncio import (
    run_async_from_worker_thread,
    run_sync_in_worker_thread,
    sync_compatible,
)
from prefect.utilities.collections import ensure_iterable


def enter_flow_run_engine(
    flow: Flow, parameters: Dict[str, Any]
) -> Union[PrefectFuture, Awaitable[PrefectFuture]]:
    if TaskRunContext.get():
        raise RuntimeError(
            "Flows cannot be called from within tasks. Did you mean to call this "
            "flow in a flow?"
        )

    parent_flow_run_context = FlowRunContext.get()
    is_subflow_run = parent_flow_run_context is not None

    begin_run = partial(
        begin_subflow_run if is_subflow_run else begin_flow_run,
        flow=flow,
        parameters=parameters,
    )

    # Async flow run
    if flow.isasync:
        return begin_run()  # Return a coroutine for the user to await

    # Sync flow run
    if not is_subflow_run:
        with start_blocking_portal() as portal:
            return portal.call(begin_run)

    # Sync subflow run
    if not parent_flow_run_context.flow.isasync:
        return run_async_from_worker_thread(begin_run)
    else:
        return parent_flow_run_context.sync_portal.call(begin_run)


@inject_client
async def begin_flow_run(
    flow: Flow,
    parameters: Dict[str, Any],
    client: OrionClient,
) -> State:
    """
    Async entrypoint for flow calls

    When flows are called, they
    - create a flow run
    - start an executor
    - orchestrate the flow run (run the user-function and generate tasks)
    - wait for tasks to complete / shutdown the executor
    - set a terminal state for the flow run

    This function then returns a fake future containing the terminal state.
    # TODO: Flow calls should not return futures since they block.
    """
    flow_run_id = await client.create_flow_run(
        flow,
        parameters=parameters,
        state=State(type=StateType.PENDING),
    )

    # If the flow is async, we need to provide a portal so sync tasks can run
    portal_context = start_blocking_portal() if flow.isasync else nullcontext()

    with flow.executor.start(flow_run_id=flow_run_id, orion_client=client) as executor:
        with portal_context as sync_portal:
            terminal_state = await orchestrate_flow_run(
                flow,
                flow_run_id=flow_run_id,
                parameters=parameters,
                executor=executor,
                client=client,
                sync_portal=sync_portal,
            )

    # Update the flow to the terminal state _after_ the executor has shut down
    await client.propose_state(
        state=terminal_state,
        flow_run_id=flow_run_id,
    )

    return terminal_state


@inject_client
async def begin_subflow_run(
    flow: Flow,
    parameters: Dict[str, Any],
    client: OrionClient,
) -> State:
    """
    Async entrypoint for flows calls within a flow run

    Subflows differ from parent flows in that they
    - use the existing parent flow executor
    - create a dummy task for representation in the parent flow

    This function then returns a fake future containing the terminal state.
    # TODO: Flow calls should not return futures since they block.
    """
    parent_flow_run_context = FlowRunContext.get()

    # Generate a task in the parent flow run to represent the result of the subflow run
    parent_task_run_id = await client.create_task_run(
        task=Task(name=flow.name, fn=lambda _: ...),
        flow_run_id=parent_flow_run_context.flow_run_id,
    )

    flow_run_id = await client.create_flow_run(
        flow,
        parameters=parameters,
        parent_task_run_id=parent_task_run_id,
        state=State(type=StateType.PENDING),
    )

    terminal_state = await orchestrate_flow_run(
        flow,
        flow_run_id=flow_run_id,
        parameters=parameters,
        executor=parent_flow_run_context.executor,
        client=client,
        sync_portal=parent_flow_run_context.sync_portal,
    )

    if terminal_state.is_completed():
        # Since a subflow run does not wait for all of its futures before exiting, we
        # wait for any returned futures to complete before setting the final state
        # of the flow
        terminal_state.data = await resolve_futures(terminal_state.data)

    # Update the flow to the terminal state _after_ the executor has shut down
    await client.propose_state(
        state=terminal_state,
        flow_run_id=flow_run_id,
    )

    return terminal_state


@inject_client
async def orchestrate_flow_run(
    flow: Flow,
    flow_run_id: UUID,
    parameters: Dict[str, Any],
    executor: BaseExecutor,
    client: OrionClient,
    sync_portal: BlockingPortal,
) -> State:
    """
    TODO: Note that pydantic will now coerce parameter types into the correct type
          even if the user wants failure on inexact type matches. We may want to
          implement a strict runtime typecheck with a configuration flag
    TODO: `validate_arguments` can throw an error while wrapping `fn` if the
          signature is not pydantic-compatible. We'll want to confirm that it will
          work at Flow.__init__ so we can raise errors to users immediately
    TODO: Implement state orchestation logic using return values from the API
    """
    await client.propose_state(State(type=StateType.RUNNING), flow_run_id=flow_run_id)

    try:
        with FlowRunContext(
            flow_run_id=flow_run_id,
            flow=flow,
            client=client,
            executor=executor,
            sync_portal=sync_portal,
        ):
            flow_call = partial(validate_arguments(flow.fn), **parameters)
            if flow.isasync:
                result = await flow_call()
            else:
                result = await run_sync_in_worker_thread(flow_call)

    except Exception as exc:
        state = State(
            type=StateType.FAILED,
            message="Flow run encountered an exception.",
            data=DataDocument.encode("cloudpickle", exc),
        )
    else:
        state = await user_return_value_to_state(result, serializer="cloudpickle")

    return state


def enter_task_run_engine(
    task: Task, parameters: Dict[str, Any]
) -> Union[PrefectFuture, Awaitable[PrefectFuture]]:
    flow_run_context = FlowRunContext.get()
    if not flow_run_context:
        raise RuntimeError("Tasks cannot be called outside of a flow.")

    if TaskRunContext.get():
        raise RuntimeError(
            "Tasks cannot be called from within tasks. Did you mean to call this "
            "task in a flow?"
        )

    # Provide a helpful error if there is a async task in a sync flow; this would not
    # error normally since it would just be an unawaited coroutine
    if task.isasync and not flow_run_context.flow.isasync:
        raise RuntimeError(
            f"Your task is async, but your flow is synchronous. Async tasks may "
            "only be called from async flows."
        )

    begin_run = partial(
        begin_task_run,
        task=task,
        flow_run_context=flow_run_context,
        parameters=parameters,
    )

    # Async task run
    if task.isasync:
        return begin_run()  # Return a coroutine for the user to await

    # Sync task run in sync flow run
    if not flow_run_context.flow.isasync:
        return run_async_from_worker_thread(begin_run)

    # Sync task run in async flow run
    else:
        # Call out to the sync portal since we are not in a worker thread
        return flow_run_context.sync_portal.call(begin_run)


async def begin_task_run(
    task: Task, flow_run_context: FlowRunContext, parameters: Dict[str, Any]
) -> PrefectFuture:
    """
    Async entrypoint for task calls

    Tasks must be called within a flow. When tasks are called, they create a task run
    and submit orchestration of the run to the flow run's executor. The executor returns
    a future that is returned immediately.
    """

    task_run_id = await flow_run_context.client.create_task_run(
        task=task,
        flow_run_id=flow_run_context.flow_run_id,
        state=State(type=StateType.PENDING),
    )

    future = await flow_run_context.executor.submit(
        task_run_id,
        orchestrate_task_run,
        task=task,
        task_run_id=task_run_id,
        flow_run_id=flow_run_context.flow_run_id,
        parameters=parameters,
    )

    # Update the dynamic key so future task calls are distinguishable from this task run
    task.update_dynamic_key()

    return future


@inject_client
async def orchestrate_task_run(
    task: Task,
    task_run_id: UUID,
    flow_run_id: UUID,
    parameters: Dict[str, Any],
    client: OrionClient,
) -> State:
    context = TaskRunContext(
        task_run_id=task_run_id,
        flow_run_id=flow_run_id,
        task=task,
        client=client,
    )

    cache_key = task.cache_key_fn(context, parameters) if task.cache_key_fn else None

    # Transition from `PENDING` -> `RUNNING`
    state = await client.propose_state(
        State(
            type=StateType.RUNNING,
            state_details=StateDetails(
                cache_key=cache_key,
            ),
        ),
        task_run_id=task_run_id,
    )

    # Only run the task if we enter a `RUNNING` state
    while state.is_running():

        try:
            with TaskRunContext(
                task_run_id=task_run_id,
                flow_run_id=flow_run_id,
                task=task,
                client=client,
            ):
                result = task.fn(**parameters)
                if task.isasync:
                    result = await result
        except Exception as exc:
            terminal_state = State(
                type=StateType.FAILED,
                message="Task run encountered an exception.",
                data=DataDocument.encode("cloudpickle", exc),
            )
        else:
            terminal_state = await user_return_value_to_state(
                result, serializer="cloudpickle"
            )

            # for COMPLETED tasks, add the cache key and expiration
            if terminal_state.is_completed():
                terminal_state.state_details.cache_expiration = (
                    (pendulum.now("utc") + task.cache_expiration)
                    if task.cache_expiration
                    else None
                )
                terminal_state.state_details.cache_key = cache_key

        state = await client.propose_state(terminal_state, task_run_id=task_run_id)

        if state.is_scheduled():  # Received a retry from the backend
            start_time = pendulum.instance(state.state_details.scheduled_time)
            wait_time = start_time.diff(abs=False).in_seconds() * -1
            print(f"Task is scheduled to run again {start_time.diff_for_humans()}")
            if wait_time > 0:
                print(f"Sleeping for {wait_time}s...")
                time.sleep(wait_time)

            state = await client.propose_state(
                State(type=StateType.RUNNING), task_run_id=task_run_id
            )

    return state


async def user_return_value_to_state(
    result: Any, serializer: str = "cloudpickle"
) -> State:
    """
    Given a return value from a user-function, create a `State` the run should
    be placed in.

    - If data is returned, we create a 'COMPLETED' state with the data
    - If a single state is returned and is not wrapped in a future, we use that state
    - If an iterable of states are returned, we apply the aggregate rule
    - If a future or iterable of futures is returned, we resolve it into states then
        apply the aggregate rule

    The aggregate rule says that given multiple states we will determine the final state
    such that:

    - If any states are not COMPLETED the final state is FAILED
    - If all of the states are COMPLETED the final state is COMPLETED
    - The states will be placed in the final state `data` attribute

    The aggregate rule is applied to _single_ futures to distinguish from returning a
    _single_ state. This prevents a flow from assuming the state of a single returned
    task future.
    """
<<<<<<< HEAD
    response = await client.set_task_run_state(
        task_run_id,
        state=state,
    )
    if response.status == SetStateStatus.ACCEPT:
        if response.state.state_details:
            state.state_details = response.state.state_details
            state.run_details = response.state.run_details
        return state
=======
    # States returned directly are respected without applying a rule
    if is_state(result):
        return result
>>>>>>> 8113c73a

    # Ensure any futures are resolved
    result = await resolve_futures(result, resolve_fn=future_to_state)

<<<<<<< HEAD
    server_state = response.state
=======
    # If we resolved a task future or futures into states, we will determine a new state
    # from their aggregate
    if is_state(result) or is_state_iterable(result):
        states = StateSet(ensure_iterable(result))

        # Determine the new state type
        new_state_type = (
            StateType.COMPLETED if states.all_completed() else StateType.FAILED
        )

        # Generate a nice message for the aggregate
        if states.all_completed():
            message = "All states completed."
        elif states.any_failed():
            message = f"{states.fail_count}/{states.total_count} states failed."
        elif not states.all_final():
            message = (
                f"{states.not_final_count}/{states.total_count} states are not final."
            )
        else:
            message = "Given states: " + states.counts_message()

        # TODO: We may actually want to set the data to a `StateSet` object and just allow
        #       it to be unpacked into a tuple and such so users can interact with it
        return State(
            type=new_state_type,
            message=message,
            data=DataDocument.encode(serializer, result),
        )
>>>>>>> 8113c73a

    # Otherwise, they just gave data and this is a completed result
    return State(type=StateType.COMPLETED, data=DataDocument.encode(serializer, result))


@sync_compatible
async def get_result(state: State, raise_failures: bool = True) -> Any:
    if state.is_failed() and raise_failures:
        return await raise_failed_state(state)

    return await resolve_datadoc(state.data)


@sync_compatible
async def raise_failed_state(state: State) -> None:
    if not state.is_failed():
        return

    result = await resolve_datadoc(state.data)

    if isinstance(result, BaseException):
        raise result

    elif isinstance(result, State):
        # Raise the failure in the inner state
        await raise_failed_state(result)

    elif is_state_iterable(result):
        # Raise the first failure
        for state in result:
            await raise_failed_state(state)

    else:
        raise TypeError(
            f"Unexpected result for failure state: {result!r} —— "
            f"{type(result).__name__} cannot be resolved into an exception"
        )


@inject_client
async def resolve_datadoc(datadoc: DataDocument, client: OrionClient) -> Any:
    if not isinstance(datadoc, DataDocument):
        raise TypeError(
            f"`resolve_datadoc` received invalid type {type(datadoc).__name__}"
        )
    result = datadoc
    while isinstance(result, DataDocument):
        if result.encoding == "orion":
            inner_doc_bytes = await client.retrieve_data(result)
            result = DataDocument.parse_raw(inner_doc_bytes)
        else:
            result = result.decode()
    return result<|MERGE_RESOLUTION|>--- conflicted
+++ resolved
@@ -389,28 +389,14 @@
     _single_ state. This prevents a flow from assuming the state of a single returned
     task future.
     """
-<<<<<<< HEAD
-    response = await client.set_task_run_state(
-        task_run_id,
-        state=state,
-    )
-    if response.status == SetStateStatus.ACCEPT:
-        if response.state.state_details:
-            state.state_details = response.state.state_details
-            state.run_details = response.state.run_details
-        return state
-=======
+
     # States returned directly are respected without applying a rule
     if is_state(result):
         return result
->>>>>>> 8113c73a
 
     # Ensure any futures are resolved
     result = await resolve_futures(result, resolve_fn=future_to_state)
 
-<<<<<<< HEAD
-    server_state = response.state
-=======
     # If we resolved a task future or futures into states, we will determine a new state
     # from their aggregate
     if is_state(result) or is_state_iterable(result):
@@ -440,7 +426,6 @@
             message=message,
             data=DataDocument.encode(serializer, result),
         )
->>>>>>> 8113c73a
 
     # Otherwise, they just gave data and this is a completed result
     return State(type=StateType.COMPLETED, data=DataDocument.encode(serializer, result))
