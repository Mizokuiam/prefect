--- conflicted
+++ resolved
@@ -33,17 +33,12 @@
 
 from prefect._internal.concurrency.api import create_call, from_async, from_sync
 from prefect.client.schemas import TaskRun
-<<<<<<< HEAD
-from prefect.context import FlowRunContext
-=======
 from prefect.client.schemas.objects import TaskRunInput, TaskRunResult
 from prefect.context import (
     FlowRunContext,
-    PrefectObjectRegistry,
     TagsContext,
     TaskRunContext,
 )
->>>>>>> c93be5c7
 from prefect.futures import PrefectFuture
 from prefect.logging.loggers import get_logger
 from prefect.results import ResultSerializer, ResultStorage
@@ -617,8 +612,7 @@
         self: "Task[P, T]",
         *args: P.args,
         **kwargs: P.kwargs,
-    ) -> T:
-        ...
+    ) -> T: ...
 
     @overload
     def __call__(
@@ -626,8 +620,7 @@
         *args: P.args,
         return_state: Literal[True],
         **kwargs: P.kwargs,
-    ) -> State[T]:
-        ...
+    ) -> State[T]: ...
 
     def __call__(
         self,
@@ -708,16 +701,14 @@
         self: "Task[P, Coroutine[Any, Any, T]]",
         *args: P.args,
         **kwargs: P.kwargs,
-    ) -> Awaitable[PrefectFuture[T, Async]]:
-        ...
+    ) -> Awaitable[PrefectFuture[T, Async]]: ...
 
     @overload
     def submit(
         self: "Task[P, T]",
         *args: P.args,
         **kwargs: P.kwargs,
-    ) -> PrefectFuture[T, Sync]:
-        ...
+    ) -> PrefectFuture[T, Sync]: ...
 
     @overload
     def submit(
@@ -725,24 +716,21 @@
         *args: P.args,
         return_state: Literal[True],
         **kwargs: P.kwargs,
-    ) -> State[T]:
-        ...
+    ) -> State[T]: ...
 
     @overload
     def submit(
         self: "Task[P, T]",
         *args: P.args,
         **kwargs: P.kwargs,
-    ) -> TaskRun:
-        ...
+    ) -> TaskRun: ...
 
     @overload
     def submit(
         self: "Task[P, Coroutine[Any, Any, T]]",
         *args: P.args,
         **kwargs: P.kwargs,
-    ) -> Awaitable[TaskRun]:
-        ...
+    ) -> Awaitable[TaskRun]: ...
 
     def submit(
         self,
@@ -905,16 +893,14 @@
         self: "Task[P, Coroutine[Any, Any, T]]",
         *args: P.args,
         **kwargs: P.kwargs,
-    ) -> Awaitable[List[PrefectFuture[T, Async]]]:
-        ...
+    ) -> Awaitable[List[PrefectFuture[T, Async]]]: ...
 
     @overload
     def map(
         self: "Task[P, T]",
         *args: P.args,
         **kwargs: P.kwargs,
-    ) -> List[PrefectFuture[T, Sync]]:
-        ...
+    ) -> List[PrefectFuture[T, Sync]]: ...
 
     @overload
     def map(
@@ -922,8 +908,7 @@
         *args: P.args,
         return_state: Literal[True],
         **kwargs: P.kwargs,
-    ) -> List[State[T]]:
-        ...
+    ) -> List[State[T]]: ...
 
     def map(
         self,
@@ -1133,8 +1118,7 @@
 
 
 @overload
-def task(__fn: Callable[P, R]) -> Task[P, R]:
-    ...
+def task(__fn: Callable[P, R]) -> Task[P, R]: ...
 
 
 @overload
@@ -1167,8 +1151,7 @@
     on_failure: Optional[List[Callable[["Task", TaskRun, State], None]]] = None,
     retry_condition_fn: Optional[Callable[["Task", TaskRun, State], bool]] = None,
     viz_return_value: Any = None,
-) -> Callable[[Callable[P, R]], Task[P, R]]:
-    ...
+) -> Callable[[Callable[P, R]], Task[P, R]]: ...
 
 
 def task(
