import datetime
from typing import (
    TYPE_CHECKING,
    Any,
    Dict,
    Generic,
    List,
    Optional,
    TypeVar,
    Union,
    overload,
)
from uuid import UUID, uuid4

import orjson
import pendulum
from pydantic import (
    ConfigDict,
    Field,
    HttpUrl,
    field_validator,
    model_validator,
)
from pydantic_extra_types.pendulum_dt import DateTime
from typing_extensions import Literal, Self

from prefect._internal.schemas.bases import ObjectBaseModel, PrefectBaseModel
from prefect._internal.schemas.fields import CreatedBy, UpdatedBy
from prefect._internal.schemas.validators import (
    get_or_create_run_name,
    list_length_50_or_less,
    raise_on_name_alphanumeric_dashes_only,
    set_run_policy_deprecated_fields,
    validate_default_queue_id_not_none,
    validate_max_metadata_length,
    validate_message_template_variables,
    validate_name_present_on_nonanonymous_blocks,
    validate_not_negative,
    validate_parent_and_ref_diff,
)
from prefect.client.schemas.schedules import SCHEDULE_TYPES
from prefect.settings import PREFECT_CLOUD_API_URL, PREFECT_CLOUD_UI_URL
from prefect.types import Name, NonNegativeInteger, PositiveInteger
from prefect.utilities.collections import AutoEnum, listrepr
from prefect.utilities.names import generate_slug

if TYPE_CHECKING:
    from prefect.results import BaseResult


R = TypeVar("R")


DEFAULT_BLOCK_SCHEMA_VERSION = "non-versioned"
DEFAULT_AGENT_WORK_POOL_NAME = "default-agent-pool"
FLOW_RUN_NOTIFICATION_TEMPLATE_KWARGS = [
    "flow_run_notification_policy_id",
    "flow_id",
    "flow_name",
    "flow_run_url",
    "flow_run_id",
    "flow_run_name",
    "flow_run_parameters",
    "flow_run_state_type",
    "flow_run_state_name",
    "flow_run_state_timestamp",
    "flow_run_state_message",
]
MAX_VARIABLE_NAME_LENGTH = 255
MAX_VARIABLE_VALUE_LENGTH = 5000


class StateType(AutoEnum):
    """Enumeration of state types."""

    SCHEDULED = AutoEnum.auto()
    PENDING = AutoEnum.auto()
    RUNNING = AutoEnum.auto()
    COMPLETED = AutoEnum.auto()
    FAILED = AutoEnum.auto()
    CANCELLED = AutoEnum.auto()
    CRASHED = AutoEnum.auto()
    PAUSED = AutoEnum.auto()
    CANCELLING = AutoEnum.auto()


class WorkPoolStatus(AutoEnum):
    """Enumeration of work pool statuses."""

    READY = AutoEnum.auto()
    NOT_READY = AutoEnum.auto()
    PAUSED = AutoEnum.auto()


class WorkerStatus(AutoEnum):
    """Enumeration of worker statuses."""

    ONLINE = AutoEnum.auto()
    OFFLINE = AutoEnum.auto()


class DeploymentStatus(AutoEnum):
    """Enumeration of deployment statuses."""

    READY = AutoEnum.auto()
    NOT_READY = AutoEnum.auto()


class WorkQueueStatus(AutoEnum):
    """Enumeration of work queue statuses."""

    READY = AutoEnum.auto()
    NOT_READY = AutoEnum.auto()
    PAUSED = AutoEnum.auto()


class StateDetails(PrefectBaseModel):
    flow_run_id: Optional[UUID] = None
    task_run_id: Optional[UUID] = None
    # for task runs that represent subflows, the subflow's run ID
    child_flow_run_id: Optional[UUID] = None
    scheduled_time: Optional[DateTime] = None
    cache_key: Optional[str] = None
    cache_expiration: Optional[DateTime] = None
    untrackable_result: bool = False
    pause_timeout: Optional[DateTime] = None
    pause_reschedule: bool = False
    pause_key: Optional[str] = None
    run_input_keyset: Optional[Dict[str, str]] = None
    refresh_cache: Optional[bool] = None
    retriable: Optional[bool] = None
    transition_id: Optional[UUID] = None
    task_parameters_id: Optional[UUID] = None


class State(ObjectBaseModel, Generic[R]):
    """
    The state of a run.
    """

    type: StateType
    name: Optional[str] = Field(default=None)
    timestamp: DateTime = Field(default_factory=lambda: pendulum.now("UTC"))
    message: Optional[str] = Field(default=None, examples=["Run started"])
    state_details: StateDetails = Field(default_factory=StateDetails)
    data: Union["BaseResult[R]", Any] = Field(
        default=None,
    )

    @overload
    def result(self: "State[R]", raise_on_failure: bool = True) -> R:
        ...

    @overload
    def result(self: "State[R]", raise_on_failure: bool = False) -> Union[R, Exception]:
        ...

    def result(
        self, raise_on_failure: bool = True, fetch: Optional[bool] = None
    ) -> Union[R, Exception]:
        """
        Retrieve the result attached to this state.

        Args:
            raise_on_failure: a boolean specifying whether to raise an exception
                if the state is of type `FAILED` and the underlying data is an exception
            fetch: a boolean specifying whether to resolve references to persisted
                results into data. For synchronous users, this defaults to `True`.
                For asynchronous users, this defaults to `False` for backwards
                compatibility.

        Raises:
            TypeError: If the state is failed but the result is not an exception.

        Returns:
            The result of the run

        Examples:
            >>> from prefect import flow, task
            >>> @task
            >>> def my_task(x):
            >>>     return x

            Get the result from a task future in a flow

            >>> @flow
            >>> def my_flow():
            >>>     future = my_task("hello")
            >>>     state = future.wait()
            >>>     result = state.result()
            >>>     print(result)
            >>> my_flow()
            hello

            Get the result from a flow state

            >>> @flow
            >>> def my_flow():
            >>>     return "hello"
            >>> my_flow(return_state=True).result()
            hello

            Get the result from a failed state

            >>> @flow
            >>> def my_flow():
            >>>     raise ValueError("oh no!")
            >>> state = my_flow(return_state=True)  # Error is wrapped in FAILED state
            >>> state.result()  # Raises `ValueError`

            Get the result from a failed state without erroring

            >>> @flow
            >>> def my_flow():
            >>>     raise ValueError("oh no!")
            >>> state = my_flow(return_state=True)
            >>> result = state.result(raise_on_failure=False)
            >>> print(result)
            ValueError("oh no!")


            Get the result from a flow state in an async context

            >>> @flow
            >>> async def my_flow():
            >>>     return "hello"
            >>> state = await my_flow(return_state=True)
            >>> await state.result()
            hello
        """
        from prefect.states import get_state_result

        return get_state_result(self, raise_on_failure=raise_on_failure, fetch=fetch)

    def to_state_create(self):
        """
        Convert this state to a `StateCreate` type which can be used to set the state of
        a run in the API.

        This method will drop this state's `data` if it is not a result type. Only
        results should be sent to the API. Other data is only available locally.
        """
        from prefect.client.schemas.actions import StateCreate
        from prefect.results import BaseResult

        return StateCreate(
            type=self.type,
            name=self.name,
            message=self.message,
            data=self.data if isinstance(self.data, BaseResult) else None,
            state_details=self.state_details,
        )

    @model_validator(mode="after")
    def default_name_from_type(self) -> Self:
        """If a name is not provided, use the type"""
        # if `type` is not in `values` it means the `type` didn't pass its own
        # validation check and an error will be raised after this function is called
        name = self.name
        if name is None and self.type:
            self.name = " ".join([v.capitalize() for v in self.type.value.split("_")])
        return self

    @model_validator(mode="after")
    def default_scheduled_start_time(self) -> Self:
        from prefect.server.schemas.states import StateType

        if self.type == StateType.SCHEDULED:
            if not self.state_details.scheduled_time:
                self.state_details.scheduled_time = pendulum.now("utc")
        return self

    def is_scheduled(self) -> bool:
        return self.type == StateType.SCHEDULED

    def is_pending(self) -> bool:
        return self.type == StateType.PENDING

    def is_running(self) -> bool:
        return self.type == StateType.RUNNING

    def is_completed(self) -> bool:
        return self.type == StateType.COMPLETED

    def is_failed(self) -> bool:
        return self.type == StateType.FAILED

    def is_crashed(self) -> bool:
        return self.type == StateType.CRASHED

    def is_cancelled(self) -> bool:
        return self.type == StateType.CANCELLED

    def is_cancelling(self) -> bool:
        return self.type == StateType.CANCELLING

    def is_final(self) -> bool:
        return self.type in {
            StateType.CANCELLED,
            StateType.FAILED,
            StateType.COMPLETED,
            StateType.CRASHED,
        }

    def is_paused(self) -> bool:
        return self.type == StateType.PAUSED

    def copy(
        self,
        *,
        update: Optional[Dict[str, Any]] = None,
        **kwargs,
    ):
        """
        Copying API models should return an object that could be inserted into the
        database again. The 'timestamp' is reset using the default factory.
        """
        update = update or {}
        update.setdefault("timestamp", self.model_fields["timestamp"].get_default())
        return super().model_copy(update=update, **kwargs)

    def fresh_copy(self, **kwargs) -> Self:
        """
        Return a fresh copy of the state with a new ID.
        """
        return self.copy(
            update={
                "id": uuid4(),
                "created": pendulum.now("utc"),
                "updated": pendulum.now("utc"),
                "timestamp": pendulum.now("utc"),
            },
            **kwargs,
        )

    def __repr__(self) -> str:
        """
        Generates a complete state representation appropriate for introspection
        and debugging, including the result:

        `MyCompletedState(message="my message", type=COMPLETED, result=...)`
        """
        result = self.data

        display = dict(
            message=repr(self.message),
            type=str(self.type.value),
            result=repr(result),
        )

        return f"{self.name}({', '.join(f'{k}={v}' for k, v in display.items())})"

    def __str__(self) -> str:
        """
        Generates a simple state representation appropriate for logging:

        `MyCompletedState("my message", type=COMPLETED)`
        """

        display = []

        if self.message:
            display.append(repr(self.message))

        if self.type.value.lower() != self.name.lower():
            display.append(f"type={self.type.value}")

        return f"{self.name}({', '.join(display)})"

    def __hash__(self) -> int:
        return hash(
            (
                getattr(self.state_details, "flow_run_id", None),
                getattr(self.state_details, "task_run_id", None),
                self.timestamp,
                self.type,
            )
        )


class FlowRunPolicy(PrefectBaseModel):
    """Defines of how a flow run should be orchestrated."""

    max_retries: int = Field(
        default=0,
        description=(
            "The maximum number of retries. Field is not used. Please use `retries`"
            " instead."
        ),
        deprecated=True,
    )
    retry_delay_seconds: float = Field(
        default=0,
        description=(
            "The delay between retries. Field is not used. Please use `retry_delay`"
            " instead."
        ),
        deprecated=True,
    )
    retries: Optional[int] = Field(default=None, description="The number of retries.")
    retry_delay: Optional[int] = Field(
        default=None, description="The delay time between retries, in seconds."
    )
    pause_keys: Optional[set] = Field(
        default_factory=set, description="Tracks pauses this run has observed."
    )
    resuming: Optional[bool] = Field(
        default=False, description="Indicates if this run is resuming from a pause."
    )

    @model_validator(mode="before")
    def populate_deprecated_fields(cls, values):
        return set_run_policy_deprecated_fields(values)


class FlowRun(ObjectBaseModel):
    name: str = Field(
        default_factory=lambda: generate_slug(2),
        description=(
            "The name of the flow run. Defaults to a random slug if not specified."
        ),
        examples=["my-flow-run"],
    )
    flow_id: UUID = Field(default=..., description="The id of the flow being run.")
    state_id: Optional[UUID] = Field(
        default=None, description="The id of the flow run's current state."
    )
    deployment_id: Optional[UUID] = Field(
        default=None,
        description=(
            "The id of the deployment associated with this flow run, if available."
        ),
    )
    deployment_version: Optional[str] = Field(
        default=None,
        description="The version of the deployment associated with this flow run.",
        examples=["1.0"],
    )
    work_queue_name: Optional[str] = Field(
        default=None, description="The work queue that handled this flow run."
    )
    flow_version: Optional[str] = Field(
        default=None,
        description="The version of the flow executed in this flow run.",
        examples=["1.0"],
    )
    parameters: Dict[str, Any] = Field(
        default_factory=dict, description="Parameters for the flow run."
    )
    idempotency_key: Optional[str] = Field(
        default=None,
        description=(
            "An optional idempotency key for the flow run. Used to ensure the same flow"
            " run is not created multiple times."
        ),
    )
    context: Dict[str, Any] = Field(
        default_factory=dict,
        description="Additional context for the flow run.",
        examples=[{"my_var": "my_val"}],
    )
    empirical_policy: FlowRunPolicy = Field(
        default_factory=FlowRunPolicy,
    )
    tags: List[str] = Field(
        default_factory=list,
        description="A list of tags on the flow run",
        examples=[["tag-1", "tag-2"]],
    )
    parent_task_run_id: Optional[UUID] = Field(
        default=None,
        description=(
            "If the flow run is a subflow, the id of the 'dummy' task in the parent"
            " flow used to track subflow state."
        ),
    )
    run_count: int = Field(
        default=0, description="The number of times the flow run was executed."
    )
    expected_start_time: Optional[DateTime] = Field(
        default=None,
        description="The flow run's expected start time.",
    )
    next_scheduled_start_time: Optional[DateTime] = Field(
        default=None,
        description="The next time the flow run is scheduled to start.",
    )
    start_time: Optional[DateTime] = Field(
        default=None, description="The actual start time."
    )
    end_time: Optional[DateTime] = Field(
        default=None, description="The actual end time."
    )
    total_run_time: datetime.timedelta = Field(
        default=datetime.timedelta(0),
        description=(
            "Total run time. If the flow run was executed multiple times, the time of"
            " each run will be summed."
        ),
    )
    estimated_run_time: datetime.timedelta = Field(
        default=datetime.timedelta(0),
        description="A real-time estimate of the total run time.",
    )
    estimated_start_time_delta: datetime.timedelta = Field(
        default=datetime.timedelta(0),
        description="The difference between actual and expected start time.",
    )
    auto_scheduled: bool = Field(
        default=False,
        description="Whether or not the flow run was automatically scheduled.",
    )
    infrastructure_document_id: Optional[UUID] = Field(
        default=None,
        description="The block document defining infrastructure to use this flow run.",
    )
    infrastructure_pid: Optional[str] = Field(
        default=None,
        description="The id of the flow run as returned by an infrastructure block.",
    )
    created_by: Optional[CreatedBy] = Field(
        default=None,
        description="Optional information about the creator of this flow run.",
    )
    work_queue_id: Optional[UUID] = Field(
        default=None, description="The id of the run's work pool queue."
    )

    work_pool_id: Optional[UUID] = Field(
        description="The work pool with which the queue is associated."
    )
    work_pool_name: Optional[str] = Field(
        default=None,
        description="The name of the flow run's work pool.",
        examples=["my-work-pool"],
    )
    state: Optional[State] = Field(
        default=None,
        description="The state of the flow run.",
        examples=["State(type=StateType.COMPLETED)"],
    )
    job_variables: Optional[dict] = Field(
        default=None, description="Job variables for the flow run."
    )

    # These are server-side optimizations and should not be present on client models
    # TODO: Deprecate these fields

    state_type: Optional[StateType] = Field(
        default=None, description="The type of the current flow run state."
    )
    state_name: Optional[str] = Field(
        default=None, description="The name of the current flow run state."
    )

    def __eq__(self, other: Any) -> bool:
        """
        Check for "equality" to another flow run schema

        Estimates times are rolling and will always change with repeated queries for
        a flow run so we ignore them during equality checks.
        """
        if isinstance(other, FlowRun):
            exclude_fields = {"estimated_run_time", "estimated_start_time_delta"}
            return self.model_dump(exclude=exclude_fields) == other.model_dump(
                exclude=exclude_fields
            )
        return super().__eq__(other)

    @field_validator("name", mode="before")
    @classmethod
    def set_default_name(cls, name):
        return get_or_create_run_name(name)


class TaskRunPolicy(PrefectBaseModel):
    """Defines of how a task run should retry."""

    max_retries: int = Field(
        default=0,
        description=(
            "The maximum number of retries. Field is not used. Please use `retries`"
            " instead."
        ),
        deprecated=True,
    )
    retry_delay_seconds: float = Field(
        default=0,
        description=(
            "The delay between retries. Field is not used. Please use `retry_delay`"
            " instead."
        ),
        deprecated=True,
    )
    retries: Optional[int] = Field(default=None, description="The number of retries.")
    retry_delay: Union[None, int, List[int]] = Field(
        default=None,
        description="A delay time or list of delay times between retries, in seconds.",
    )
    retry_jitter_factor: Optional[float] = Field(
        default=None, description="Determines the amount a retry should jitter"
    )

    @model_validator(mode="after")
    def populate_deprecated_fields(self):
        """
        If deprecated fields are provided, populate the corresponding new fields
        to preserve orchestration behavior.
        """
        if not self.retries and self.max_retries != 0:
            self.retries = self.max_retries

        if not self.retry_delay and self.retry_delay_seconds != 0:
            self.retry_delay = self.retry_delay_seconds

        return self

    @field_validator("retry_delay")
    @classmethod
    def validate_configured_retry_delays(cls, v):
        return list_length_50_or_less(v)

    @field_validator("retry_jitter_factor")
    @classmethod
    def validate_jitter_factor(cls, v):
        return validate_not_negative(v)


class TaskRunInput(PrefectBaseModel):
    """
    Base class for classes that represent inputs to task runs, which
    could include, constants, parameters, or other task runs.
    """

    model_config = ConfigDict(frozen=True)

    input_type: str


class TaskRunResult(TaskRunInput):
    """Represents a task run result input to another task run."""

    input_type: Literal["task_run"] = "task_run"
    id: UUID


class Parameter(TaskRunInput):
    """Represents a parameter input to a task run."""

    input_type: Literal["parameter"] = "parameter"
    name: str


class Constant(TaskRunInput):
    """Represents constant input value to a task run."""

    input_type: Literal["constant"] = "constant"
    type: str


class TaskRun(ObjectBaseModel):
    name: str = Field(
        default_factory=lambda: generate_slug(2), examples=["my-task-run"]
    )
    flow_run_id: Optional[UUID] = Field(
        default=None, description="The flow run id of the task run."
    )
    task_key: str = Field(
        default=..., description="A unique identifier for the task being run."
    )
    dynamic_key: str = Field(
        default=...,
        description=(
            "A dynamic key used to differentiate between multiple runs of the same task"
            " within the same flow run."
        ),
    )
    cache_key: Optional[str] = Field(
        default=None,
        description=(
            "An optional cache key. If a COMPLETED state associated with this cache key"
            " is found, the cached COMPLETED state will be used instead of executing"
            " the task run."
        ),
    )
    cache_expiration: Optional[DateTime] = Field(
        default=None, description="Specifies when the cached state should expire."
    )
    task_version: Optional[str] = Field(
        default=None, description="The version of the task being run."
    )
    empirical_policy: TaskRunPolicy = Field(
        default_factory=TaskRunPolicy,
    )
    tags: List[str] = Field(
        default_factory=list,
        description="A list of tags for the task run.",
        examples=[["tag-1", "tag-2"]],
    )
    state_id: Optional[UUID] = Field(
        default=None, description="The id of the current task run state."
    )
    task_inputs: Dict[str, List[Union[TaskRunResult, Parameter, Constant]]] = Field(
        default_factory=dict,
        description=(
            "Tracks the source of inputs to a task run. Used for internal bookkeeping. "
            "Note the special __parents__ key, used to indicate a parent/child "
            "relationship that may or may not include an input or wait_for semantic."
        ),
    )
    state_type: Optional[StateType] = Field(
        default=None, description="The type of the current task run state."
    )
    state_name: Optional[str] = Field(
        default=None, description="The name of the current task run state."
    )
    run_count: int = Field(
        default=0, description="The number of times the task run has been executed."
    )
    flow_run_run_count: int = Field(
        default=0,
        description=(
            "If the parent flow has retried, this indicates the flow retry this run is"
            " associated with."
        ),
    )
    expected_start_time: Optional[DateTime] = Field(
        default=None,
        description="The task run's expected start time.",
    )

    # the next scheduled start time will be populated
    # whenever the run is in a scheduled state
    next_scheduled_start_time: Optional[DateTime] = Field(
        default=None,
        description="The next time the task run is scheduled to start.",
    )
    start_time: Optional[DateTime] = Field(
        default=None, description="The actual start time."
    )
    end_time: Optional[DateTime] = Field(
        default=None, description="The actual end time."
    )
    total_run_time: datetime.timedelta = Field(
        default=datetime.timedelta(0),
        description=(
            "Total run time. If the task run was executed multiple times, the time of"
            " each run will be summed."
        ),
    )
    estimated_run_time: datetime.timedelta = Field(
        default=datetime.timedelta(0),
        description="A real-time estimate of total run time.",
    )
    estimated_start_time_delta: datetime.timedelta = Field(
        default=datetime.timedelta(0),
        description="The difference between actual and expected start time.",
    )

    state: Optional[State] = Field(
        default=None,
        description="The state of the flow run.",
        examples=["State(type=StateType.COMPLETED)"],
    )

    @field_validator("name", mode="before")
    @classmethod
    def set_default_name(cls, name):
        return get_or_create_run_name(name)


class Workspace(PrefectBaseModel):
    """
    A Prefect Cloud workspace.

    Expected payload for each workspace returned by the `me/workspaces` route.
    """

    account_id: UUID = Field(..., description="The account id of the workspace.")
    account_name: str = Field(..., description="The account name.")
    account_handle: str = Field(..., description="The account's unique handle.")
    workspace_id: UUID = Field(..., description="The workspace id.")
    workspace_name: str = Field(..., description="The workspace name.")
    workspace_description: str = Field(..., description="Description of the workspace.")
    workspace_handle: str = Field(..., description="The workspace's unique handle.")
    model_config = ConfigDict(extra="ignore")

    @property
    def handle(self) -> str:
        """
        The full handle of the workspace as `account_handle` / `workspace_handle`
        """
        return self.account_handle + "/" + self.workspace_handle

    def api_url(self) -> str:
        """
        Generate the API URL for accessing this workspace
        """
        return (
            f"{PREFECT_CLOUD_API_URL.value()}"
            f"/accounts/{self.account_id}"
            f"/workspaces/{self.workspace_id}"
        )

    def ui_url(self) -> str:
        """
        Generate the UI URL for accessing this workspace
        """
        return (
            f"{PREFECT_CLOUD_UI_URL.value()}"
            f"/account/{self.account_id}"
            f"/workspace/{self.workspace_id}"
        )

    def __hash__(self):
        return hash(self.handle)


class BlockType(ObjectBaseModel):
    """An ORM representation of a block type"""

    name: Name = Field(default=..., description="A block type's name")
    slug: str = Field(default=..., description="A block type's slug")
    logo_url: Optional[HttpUrl] = Field(
        default=None, description="Web URL for the block type's logo"
    )
    documentation_url: Optional[HttpUrl] = Field(
        default=None, description="Web URL for the block type's documentation"
    )
    description: Optional[str] = Field(
        default=None,
        description="A short blurb about the corresponding block's intended use",
    )
    code_example: Optional[str] = Field(
        default=None,
        description="A code snippet demonstrating use of the corresponding block",
    )
    is_protected: bool = Field(
        default=False, description="Protected block types cannot be modified via API."
    )

<<<<<<< HEAD
    @field_validator("name", check_fields=False)
    @classmethod
    def validate_name_characters(cls, v):
        return raise_on_name_with_banned_characters(v)

=======
>>>>>>> 03aa5882

class BlockSchema(ObjectBaseModel):
    """A representation of a block schema."""

    checksum: str = Field(default=..., description="The block schema's unique checksum")
    fields: Dict[str, Any] = Field(
        default_factory=dict, description="The block schema's field schema"
    )
    block_type_id: Optional[UUID] = Field(default=..., description="A block type ID")
    block_type: Optional[BlockType] = Field(
        default=None, description="The associated block type"
    )
    capabilities: List[str] = Field(
        default_factory=list,
        description="A list of Block capabilities",
    )
    version: str = Field(
        default=DEFAULT_BLOCK_SCHEMA_VERSION,
        description="Human readable identifier for the block schema",
    )


class BlockDocument(ObjectBaseModel):
    """An ORM representation of a block document."""

    name: Optional[Name] = Field(
        default=None,
        description=(
            "The block document's name. Not required for anonymous block documents."
        ),
    )
    data: Dict[str, Any] = Field(
        default_factory=dict, description="The block document's data"
    )
    block_schema_id: UUID = Field(default=..., description="A block schema ID")
    block_schema: Optional[BlockSchema] = Field(
        default=None, description="The associated block schema"
    )
    block_type_id: UUID = Field(default=..., description="A block type ID")
    block_type_name: Optional[str] = Field(None, description="A block type name")
    block_type: Optional[BlockType] = Field(
        default=None, description="The associated block type"
    )
    block_document_references: Dict[str, Dict[str, Any]] = Field(
        default_factory=dict, description="Record of the block document's references"
    )
    is_anonymous: bool = Field(
        default=False,
        description=(
            "Whether the block is anonymous (anonymous blocks are usually created by"
            " Prefect automatically)"
        ),
    )

<<<<<<< HEAD
    @field_validator("name", check_fields=False)
    @classmethod
    def validate_name_characters(cls, v):
        # the BlockDocumentCreate subclass allows name=None
        # and will inherit this validator
        return raise_on_name_with_banned_characters(v)

    @model_validator(mode="before")
=======
    @root_validator
>>>>>>> 03aa5882
    def validate_name_is_present_if_not_anonymous(cls, values):
        return validate_name_present_on_nonanonymous_blocks(values)


class Flow(ObjectBaseModel):
    """An ORM representation of flow data."""

    name: Name = Field(
        default=..., description="The name of the flow", examples=["my-flow"]
    )
    tags: List[str] = Field(
        default_factory=list,
        description="A list of flow tags",
        examples=[["tag-1", "tag-2"]],
    )

<<<<<<< HEAD
    @field_validator("name", check_fields=False)
    @classmethod
    def validate_name_characters(cls, v):
        return raise_on_name_with_banned_characters(v)

=======
>>>>>>> 03aa5882

class MinimalDeploymentSchedule(PrefectBaseModel):
    schedule: SCHEDULE_TYPES = Field(
        default=..., description="The schedule for the deployment."
    )
    active: bool = Field(
        default=True, description="Whether or not the schedule is active."
    )
    max_active_runs: Optional[PositiveInteger] = Field(
        default=None,
        description="The maximum number of active runs for the schedule.",
    )
    catchup: bool = Field(
        default=False,
        description="Whether or not a worker should catch up on Late runs for the schedule.",
    )


class DeploymentSchedule(ObjectBaseModel):
    deployment_id: Optional[UUID] = Field(
        default=None,
        description="The deployment id associated with this schedule.",
    )
    schedule: SCHEDULE_TYPES = Field(
        default=..., description="The schedule for the deployment."
    )
    active: bool = Field(
        default=True, description="Whether or not the schedule is active."
    )
    max_active_runs: Optional[PositiveInteger] = Field(
        default=None,
        description="The maximum number of active runs for the schedule.",
    )
    max_scheduled_runs: Optional[PositiveInteger] = Field(
        default=None,
        description="The maximum number of scheduled runs for the schedule.",
    )
    catchup: bool = Field(
        default=False,
        description="Whether or not a worker should catch up on Late runs for the schedule.",
    )


class Deployment(ObjectBaseModel):
    """An ORM representation of deployment data."""

    name: Name = Field(default=..., description="The name of the deployment.")
    version: Optional[str] = Field(
        default=None, description="An optional version for the deployment."
    )
    description: Optional[str] = Field(
        default=None, description="A description for the deployment."
    )
    flow_id: UUID = Field(
        default=..., description="The flow id associated with the deployment."
    )
    schedule: Optional[SCHEDULE_TYPES] = Field(
        default=None, description="A schedule for the deployment."
    )
    is_schedule_active: bool = Field(
        default=True, description="Whether or not the deployment schedule is active."
    )
    paused: bool = Field(
        default=False, description="Whether or not the deployment is paused."
    )
    schedules: List[DeploymentSchedule] = Field(
        default_factory=list, description="A list of schedules for the deployment."
    )
    job_variables: Dict[str, Any] = Field(
        default_factory=dict,
        description="Overrides to apply to flow run infrastructure at runtime.",
    )
    parameters: Dict[str, Any] = Field(
        default_factory=dict,
        description="Parameters for flow runs scheduled by the deployment.",
    )
    pull_steps: Optional[List[dict]] = Field(
        default=None,
        description="Pull steps for cloning and running this deployment.",
    )
    tags: List[str] = Field(
        default_factory=list,
        description="A list of tags for the deployment",
        examples=[["tag-1", "tag-2"]],
    )
    work_queue_name: Optional[str] = Field(
        default=None,
        description=(
            "The work queue for the deployment. If no work queue is set, work will not"
            " be scheduled."
        ),
    )
    last_polled: Optional[DateTime] = Field(
        default=None,
        description="The last time the deployment was polled for status updates.",
    )
    parameter_openapi_schema: Optional[Dict[str, Any]] = Field(
        default=None,
        description="The parameter schema of the flow, including defaults.",
    )
    path: Optional[str] = Field(
        default=None,
        description=(
            "The path to the working directory for the workflow, relative to remote"
            " storage or an absolute path."
        ),
    )
    entrypoint: Optional[str] = Field(
        default=None,
        description=(
            "The path to the entrypoint for the workflow, relative to the `path`."
        ),
    )
    manifest_path: Optional[str] = Field(
        default=None,
        description=(
            "The path to the flow's manifest file, relative to the chosen storage."
        ),
    )
    storage_document_id: Optional[UUID] = Field(
        default=None,
        description="The block document defining storage used for this flow.",
    )
    infrastructure_document_id: Optional[UUID] = Field(
        default=None,
        description="The block document defining infrastructure to use for flow runs.",
    )
    created_by: Optional[CreatedBy] = Field(
        default=None,
        description="Optional information about the creator of this deployment.",
    )
    updated_by: Optional[UpdatedBy] = Field(
        default=None,
        description="Optional information about the updater of this deployment.",
    )
    work_queue_id: UUID = Field(
        default=None,
        description=(
            "The id of the work pool queue to which this deployment is assigned."
        ),
    )
    enforce_parameter_schema: bool = Field(
        default=False,
        description=(
            "Whether or not the deployment should enforce the parameter schema."
        ),
    )

<<<<<<< HEAD
    @field_validator("name", check_fields=False)
    @classmethod
    def validate_name_characters(cls, v):
        return raise_on_name_with_banned_characters(v)

=======
>>>>>>> 03aa5882

class ConcurrencyLimit(ObjectBaseModel):
    """An ORM representation of a concurrency limit."""

    tag: str = Field(
        default=..., description="A tag the concurrency limit is applied to."
    )
    concurrency_limit: int = Field(default=..., description="The concurrency limit.")
    active_slots: List[UUID] = Field(
        default_factory=list,
        description="A list of active run ids using a concurrency slot",
    )


class BlockSchema(ObjectBaseModel):
    """An ORM representation of a block schema."""

    checksum: str = Field(default=..., description="The block schema's unique checksum")
    fields: Dict[str, Any] = Field(
        default_factory=dict, description="The block schema's field schema"
    )
    block_type_id: Optional[UUID] = Field(default=..., description="A block type ID")
    block_type: Optional[BlockType] = Field(
        default=None, description="The associated block type"
    )
    capabilities: List[str] = Field(
        default_factory=list,
        description="A list of Block capabilities",
    )
    version: str = Field(
        default=DEFAULT_BLOCK_SCHEMA_VERSION,
        description="Human readable identifier for the block schema",
    )


class BlockSchemaReference(ObjectBaseModel):
    """An ORM representation of a block schema reference."""

    parent_block_schema_id: UUID = Field(
        default=..., description="ID of block schema the reference is nested within"
    )
    parent_block_schema: Optional[BlockSchema] = Field(
        default=None, description="The block schema the reference is nested within"
    )
    reference_block_schema_id: UUID = Field(
        default=..., description="ID of the nested block schema"
    )
    reference_block_schema: Optional[BlockSchema] = Field(
        default=None, description="The nested block schema"
    )
    name: str = Field(
        default=..., description="The name that the reference is nested under"
    )


class BlockDocumentReference(ObjectBaseModel):
    """An ORM representation of a block document reference."""

    parent_block_document_id: UUID = Field(
        default=..., description="ID of block document the reference is nested within"
    )
    parent_block_document: Optional[BlockDocument] = Field(
        default=None, description="The block document the reference is nested within"
    )
    reference_block_document_id: UUID = Field(
        default=..., description="ID of the nested block document"
    )
    reference_block_document: Optional[BlockDocument] = Field(
        default=None, description="The nested block document"
    )
    name: str = Field(
        default=..., description="The name that the reference is nested under"
    )

    @model_validator(mode="before")
    def validate_parent_and_ref_are_different(cls, values):
        return validate_parent_and_ref_diff(values)


class Configuration(ObjectBaseModel):
    """An ORM representation of account info."""

    key: str = Field(default=..., description="Account info key")
    value: Dict[str, Any] = Field(default=..., description="Account info")


class SavedSearchFilter(PrefectBaseModel):
    """A filter for a saved search model. Intended for use by the Prefect UI."""

    object: str = Field(default=..., description="The object over which to filter.")
    property: str = Field(
        default=..., description="The property of the object on which to filter."
    )
    type: str = Field(default=..., description="The type of the property.")
    operation: str = Field(
        default=...,
        description="The operator to apply to the object. For example, `equals`.",
    )
    value: Any = Field(
        default=..., description="A JSON-compatible value for the filter."
    )


class SavedSearch(ObjectBaseModel):
    """An ORM representation of saved search data. Represents a set of filter criteria."""

    name: str = Field(default=..., description="The name of the saved search.")
    filters: List[SavedSearchFilter] = Field(
        default_factory=list, description="The filter set for the saved search."
    )


class Log(ObjectBaseModel):
    """An ORM representation of log data."""

    name: str = Field(default=..., description="The logger name.")
    level: int = Field(default=..., description="The log level.")
    message: str = Field(default=..., description="The log message.")
    timestamp: DateTime = Field(default=..., description="The log timestamp.")
    flow_run_id: Optional[UUID] = Field(
        default=None, description="The flow run ID associated with the log."
    )
    task_run_id: Optional[UUID] = Field(
        default=None, description="The task run ID associated with the log."
    )


class QueueFilter(PrefectBaseModel):
    """Filter criteria definition for a work queue."""

    tags: Optional[List[str]] = Field(
        default=None,
        description="Only include flow runs with these tags in the work queue.",
    )
    deployment_ids: Optional[List[UUID]] = Field(
        default=None,
        description="Only include flow runs from these deployments in the work queue.",
    )


class WorkQueue(ObjectBaseModel):
    """An ORM representation of a work queue"""

    name: Name = Field(default=..., description="The name of the work queue.")
    description: Optional[str] = Field(
        default="", description="An optional description for the work queue."
    )
    is_paused: bool = Field(
        default=False, description="Whether or not the work queue is paused."
    )
    concurrency_limit: Optional[NonNegativeInteger] = Field(
        default=None, description="An optional concurrency limit for the work queue."
    )
    priority: PositiveInteger = Field(
        default=1,
        description=(
            "The queue's priority. Lower values are higher priority (1 is the highest)."
        ),
    )
    work_pool_name: Optional[str] = Field(default=None)
    # Will be required after a future migration
    work_pool_id: Optional[UUID] = Field(
        description="The work pool with which the queue is associated."
    )
    filter: Optional[QueueFilter] = Field(
        default=None,
        description="DEPRECATED: Filter criteria for the work queue.",
        deprecated=True,
    )
    last_polled: Optional[DateTime] = Field(
        default=None, description="The last time an agent polled this queue for work."
    )
    status: Optional[WorkQueueStatus] = Field(
        default=None, description="The queue status."
    )

<<<<<<< HEAD
    @field_validator("name", check_fields=False)
    @classmethod
    def validate_name_characters(cls, v):
        return raise_on_name_with_banned_characters(v)

=======
>>>>>>> 03aa5882

class WorkQueueHealthPolicy(PrefectBaseModel):
    maximum_late_runs: Optional[int] = Field(
        default=0,
        description=(
            "The maximum number of late runs in the work queue before it is deemed"
            " unhealthy. Defaults to `0`."
        ),
    )
    maximum_seconds_since_last_polled: Optional[int] = Field(
        default=60,
        description=(
            "The maximum number of time in seconds elapsed since work queue has been"
            " polled before it is deemed unhealthy. Defaults to `60`."
        ),
    )

    def evaluate_health_status(
        self, late_runs_count: int, last_polled: Optional[DateTime] = None
    ) -> bool:
        """
        Given empirical information about the state of the work queue, evaluate its health status.

        Args:
            late_runs: the count of late runs for the work queue.
            last_polled: the last time the work queue was polled, if available.

        Returns:
            bool: whether or not the work queue is healthy.
        """
        healthy = True
        if (
            self.maximum_late_runs is not None
            and late_runs_count > self.maximum_late_runs
        ):
            healthy = False

        if self.maximum_seconds_since_last_polled is not None:
            if (
                last_polled is None
                or pendulum.now("UTC").diff(last_polled).in_seconds()
                > self.maximum_seconds_since_last_polled
            ):
                healthy = False

        return healthy


class WorkQueueStatusDetail(PrefectBaseModel):
    healthy: bool = Field(..., description="Whether or not the work queue is healthy.")
    late_runs_count: int = Field(
        default=0, description="The number of late flow runs in the work queue."
    )
    last_polled: Optional[DateTime] = Field(
        default=None, description="The last time an agent polled this queue for work."
    )
    health_check_policy: WorkQueueHealthPolicy = Field(
        ...,
        description=(
            "The policy used to determine whether or not the work queue is healthy."
        ),
    )


class FlowRunNotificationPolicy(ObjectBaseModel):
    """An ORM representation of a flow run notification."""

    is_active: bool = Field(
        default=True, description="Whether the policy is currently active"
    )
    state_names: List[str] = Field(
        default=..., description="The flow run states that trigger notifications"
    )
    tags: List[str] = Field(
        default=...,
        description="The flow run tags that trigger notifications (set [] to disable)",
    )
    block_document_id: UUID = Field(
        default=..., description="The block document ID used for sending notifications"
    )
    message_template: Optional[str] = Field(
        default=None,
        description=(
            "A templatable notification message. Use {braces} to add variables."
            " Valid variables include:"
            f" {listrepr(sorted(FLOW_RUN_NOTIFICATION_TEMPLATE_KWARGS), sep=', ')}"
        ),
        examples=[
            "Flow run {flow_run_name} with id {flow_run_id} entered state"
            " {flow_run_state_name}."
        ],
    )

    @field_validator("message_template")
    @classmethod
    def validate_message_template_variables(cls, v):
        return validate_message_template_variables(v)


class Agent(ObjectBaseModel):
    """An ORM representation of an agent"""

    name: str = Field(
        default_factory=lambda: generate_slug(2),
        description=(
            "The name of the agent. If a name is not provided, it will be"
            " auto-generated."
        ),
    )
    work_queue_id: UUID = Field(
        default=..., description="The work queue with which the agent is associated."
    )
    last_activity_time: Optional[DateTime] = Field(
        default=None, description="The last time this agent polled for work."
    )


class WorkPool(ObjectBaseModel):
    """An ORM representation of a work pool"""

    name: Name = Field(
        description="The name of the work pool.",
    )
    description: Optional[str] = Field(
        default=None, description="A description of the work pool."
    )
    type: str = Field(description="The work pool type.")
    base_job_template: Dict[str, Any] = Field(
        default_factory=dict, description="The work pool's base job template."
    )
    is_paused: bool = Field(
        default=False,
        description="Pausing the work pool stops the delivery of all work.",
    )
    concurrency_limit: Optional[NonNegativeInteger] = Field(
        default=None, description="A concurrency limit for the work pool."
    )
    status: Optional[WorkPoolStatus] = Field(
        default=None, description="The current status of the work pool."
    )

    # this required field has a default of None so that the custom validator
    # below will be called and produce a more helpful error message
    default_queue_id: UUID = Field(
        None, description="The id of the pool's default queue."
    )

    @property
    def is_push_pool(self) -> bool:
        return self.type.endswith(":push")

    @property
    def is_managed_pool(self) -> bool:
        return self.type.endswith(":managed")

<<<<<<< HEAD
    @field_validator("name", check_fields=False)
    @classmethod
    def validate_name_characters(cls, v):
        return raise_on_name_with_banned_characters(v)

    @field_validator("default_queue_id")
    @classmethod
=======
    @validator("default_queue_id", always=True)
>>>>>>> 03aa5882
    def helpful_error_for_missing_default_queue_id(cls, v):
        return validate_default_queue_id_not_none(v)


class Worker(ObjectBaseModel):
    """An ORM representation of a worker"""

    name: str = Field(description="The name of the worker.")
    work_pool_id: UUID = Field(
        description="The work pool with which the queue is associated."
    )
    last_heartbeat_time: datetime.datetime = Field(
        None, description="The last time the worker process sent a heartbeat."
    )
    heartbeat_interval_seconds: Optional[int] = Field(
        default=None,
        description=(
            "The number of seconds to expect between heartbeats sent by the worker."
        ),
    )
    status: WorkerStatus = Field(
        WorkerStatus.OFFLINE,
        description="Current status of the worker.",
    )


Flow.model_rebuild()
# FlowRun.model_rebuild()


class Artifact(ObjectBaseModel):
    key: Optional[str] = Field(
        default=None, description="An optional unique reference key for this artifact."
    )
    type: Optional[str] = Field(
        default=None,
        description=(
            "An identifier that describes the shape of the data field. e.g. 'result',"
            " 'table', 'markdown'"
        ),
    )
    description: Optional[str] = Field(
        default=None, description="A markdown-enabled description of the artifact."
    )
    # data will eventually be typed as `Optional[Union[Result, Any]]`
    data: Optional[Union[Dict[str, Any], Any]] = Field(
        default=None,
        description=(
            "Data associated with the artifact, e.g. a result.; structure depends on"
            " the artifact type."
        ),
    )
    metadata_: Optional[Dict[str, str]] = Field(
        default=None,
        description=(
            "User-defined artifact metadata. Content must be string key and value"
            " pairs."
        ),
    )
    flow_run_id: Optional[UUID] = Field(
        default=None, description="The flow run associated with the artifact."
    )
    task_run_id: Optional[UUID] = Field(
        default=None, description="The task run associated with the artifact."
    )

    @field_validator("metadata_")
    @classmethod
    def validate_metadata_length(cls, v):
        return validate_max_metadata_length(v)


class ArtifactCollection(ObjectBaseModel):
    key: str = Field(description="An optional unique reference key for this artifact.")
    latest_id: UUID = Field(
        description="The latest artifact ID associated with the key."
    )
    type: Optional[str] = Field(
        default=None,
        description=(
            "An identifier that describes the shape of the data field. e.g. 'result',"
            " 'table', 'markdown'"
        ),
    )
    description: Optional[str] = Field(
        default=None, description="A markdown-enabled description of the artifact."
    )
    data: Optional[Union[Dict[str, Any], Any]] = Field(
        default=None,
        description=(
            "Data associated with the artifact, e.g. a result.; structure depends on"
            " the artifact type."
        ),
    )
    metadata_: Optional[Dict[str, str]] = Field(
        default=None,
        description=(
            "User-defined artifact metadata. Content must be string key and value"
            " pairs."
        ),
    )
    flow_run_id: Optional[UUID] = Field(
        default=None, description="The flow run associated with the artifact."
    )
    task_run_id: Optional[UUID] = Field(
        default=None, description="The task run associated with the artifact."
    )


class Variable(ObjectBaseModel):
    name: str = Field(
        default=...,
        description="The name of the variable",
        examples=["my_variable"],
        max_length=MAX_VARIABLE_NAME_LENGTH,
    )
    value: str = Field(
        default=...,
        description="The value of the variable",
        examples=["my_value"],
        max_length=MAX_VARIABLE_VALUE_LENGTH,
    )
    tags: List[str] = Field(
        default_factory=list,
        description="A list of variable tags",
        examples=[["tag-1", "tag-2"]],
    )


class FlowRunInput(ObjectBaseModel):
    flow_run_id: UUID = Field(description="The flow run ID associated with the input.")
    key: str = Field(description="The key of the input.")
    value: str = Field(description="The value of the input.")
    sender: Optional[str] = Field(default=None, description="The sender of the input.")

    @property
    def decoded_value(self) -> Any:
        """
        Decode the value of the input.

        Returns:
            Any: the decoded value
        """
        return orjson.loads(self.value)

    @field_validator("key", check_fields=False)
    @classmethod
    def validate_name_characters(cls, v):
        raise_on_name_alphanumeric_dashes_only(v)
        return v


class GlobalConcurrencyLimit(ObjectBaseModel):
    """An ORM representation of a global concurrency limit"""

    name: str = Field(description="The name of the global concurrency limit.")
    limit: int = Field(
        description=(
            "The maximum number of slots that can be occupied on this concurrency"
            " limit."
        )
    )
    active: Optional[bool] = Field(
        default=True,
        description="Whether or not the concurrency limit is in an active state.",
    )
    active_slots: Optional[int] = Field(
        default=0,
        description="Number of tasks currently using a concurrency slot.",
    )
    slot_decay_per_second: Optional[float] = Field(
        default=0.0,
        description=(
            "Controls the rate at which slots are released when the concurrency limit"
            " is used as a rate limit."
        ),
    )


class CsrfToken(ObjectBaseModel):
    token: str = Field(
        default=...,
        description="The CSRF token",
    )
    client: str = Field(
        default=..., description="The client id associated with the CSRF token"
    )
    expiration: datetime.datetime = Field(
        default=..., description="The expiration time of the CSRF token"
    )<|MERGE_RESOLUTION|>--- conflicted
+++ resolved
@@ -839,14 +839,6 @@
         default=False, description="Protected block types cannot be modified via API."
     )
 
-<<<<<<< HEAD
-    @field_validator("name", check_fields=False)
-    @classmethod
-    def validate_name_characters(cls, v):
-        return raise_on_name_with_banned_characters(v)
-
-=======
->>>>>>> 03aa5882
 
 class BlockSchema(ObjectBaseModel):
     """A representation of a block schema."""
@@ -901,18 +893,7 @@
         ),
     )
 
-<<<<<<< HEAD
-    @field_validator("name", check_fields=False)
-    @classmethod
-    def validate_name_characters(cls, v):
-        # the BlockDocumentCreate subclass allows name=None
-        # and will inherit this validator
-        return raise_on_name_with_banned_characters(v)
-
     @model_validator(mode="before")
-=======
-    @root_validator
->>>>>>> 03aa5882
     def validate_name_is_present_if_not_anonymous(cls, values):
         return validate_name_present_on_nonanonymous_blocks(values)
 
@@ -929,14 +910,6 @@
         examples=[["tag-1", "tag-2"]],
     )
 
-<<<<<<< HEAD
-    @field_validator("name", check_fields=False)
-    @classmethod
-    def validate_name_characters(cls, v):
-        return raise_on_name_with_banned_characters(v)
-
-=======
->>>>>>> 03aa5882
 
 class MinimalDeploymentSchedule(PrefectBaseModel):
     schedule: SCHEDULE_TYPES = Field(
@@ -1085,14 +1058,6 @@
         ),
     )
 
-<<<<<<< HEAD
-    @field_validator("name", check_fields=False)
-    @classmethod
-    def validate_name_characters(cls, v):
-        return raise_on_name_with_banned_characters(v)
-
-=======
->>>>>>> 03aa5882
 
 class ConcurrencyLimit(ObjectBaseModel):
     """An ORM representation of a concurrency limit."""
@@ -1269,14 +1234,6 @@
         default=None, description="The queue status."
     )
 
-<<<<<<< HEAD
-    @field_validator("name", check_fields=False)
-    @classmethod
-    def validate_name_characters(cls, v):
-        return raise_on_name_with_banned_characters(v)
-
-=======
->>>>>>> 03aa5882
 
 class WorkQueueHealthPolicy(PrefectBaseModel):
     maximum_late_runs: Optional[int] = Field(
@@ -1432,17 +1389,8 @@
     def is_managed_pool(self) -> bool:
         return self.type.endswith(":managed")
 
-<<<<<<< HEAD
-    @field_validator("name", check_fields=False)
-    @classmethod
-    def validate_name_characters(cls, v):
-        return raise_on_name_with_banned_characters(v)
-
     @field_validator("default_queue_id")
     @classmethod
-=======
-    @validator("default_queue_id", always=True)
->>>>>>> 03aa5882
     def helpful_error_for_missing_default_queue_id(cls, v):
         return validate_default_queue_id_not_none(v)
 
