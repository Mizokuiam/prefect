--- conflicted
+++ resolved
@@ -18,7 +18,6 @@
 
 from prefect._internal.pydantic import HAS_PYDANTIC_V2
 from prefect.client.schemas.actions import DeploymentScheduleCreate
-from prefect.utilities.importtools import import_object
 
 if HAS_PYDANTIC_V2:
     from pydantic.v1 import BaseModel, Field, parse_obj_as, root_validator, validator
@@ -235,21 +234,14 @@
         "PREFECT__STORAGE_BASE_PATH"
     )
 
-<<<<<<< HEAD
-=======
     # If there's no colon, assume it's a module path
->>>>>>> 379296ab
     if ":" not in deployment.entrypoint:
         run_logger.debug(
             f"Importing flow code from module path {deployment.entrypoint}"
         )
-<<<<<<< HEAD
-        flow = import_object(deployment.entrypoint)
-=======
         flow = await run_sync_in_worker_thread(
             load_flow_from_entrypoint, deployment.entrypoint
         )
->>>>>>> 379296ab
         return flow
 
     if not ignore_storage and not deployment.pull_steps:
