--- conflicted
+++ resolved
@@ -613,15 +613,9 @@
     session: AsyncSession,
     block_document_reference: schemas.actions.BlockDocumentReferenceCreate,
 ):
-<<<<<<< HEAD
-    insert_stmt = db.insert(db.BlockDocumentReference).values(
+    insert_stmt = db.insert(orm_models.BlockDocumentReference).values(
         **block_document_reference.model_dump_for_orm(
             exclude_unset=True, exclude={"created", "updated"}
-=======
-    insert_stmt = db.insert(orm_models.BlockDocumentReference).values(
-        **block_document_reference.dict(
-            shallow=True, exclude_unset=True, exclude={"created", "updated"}
->>>>>>> aad7f63c
         )
     )
     await session.execute(insert_stmt)
