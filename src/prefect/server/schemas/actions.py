"""
Reduced schemas for accepting API actions.
"""

import json
from copy import deepcopy
from typing import Any, Dict, List, Optional, Union
from uuid import UUID, uuid4

import pendulum
from pydantic import ConfigDict, Field, field_validator, model_validator
from pydantic_extra_types.pendulum_dt import DateTime

import prefect.server.schemas as schemas
from prefect._internal.schemas.validators import (
    get_or_create_run_name,
    raise_on_name_alphanumeric_dashes_only,
    raise_on_name_alphanumeric_underscores_only,
    remove_old_deployment_fields,
    set_deployment_schedules,
    validate_cache_key_length,
    validate_max_metadata_length,
    validate_message_template_variables,
    validate_name_present_on_nonanonymous_blocks,
    validate_parameter_openapi_schema,
    validate_parameters_conform_to_schema,
    validate_parent_and_ref_diff,
    validate_schedule_max_scheduled_runs,
)
from prefect.server.utilities.schemas import get_class_fields_only
from prefect.server.utilities.schemas.bases import PrefectBaseModel
from prefect.settings import PREFECT_DEPLOYMENT_SCHEDULE_MAX_SCHEDULED_RUNS
from prefect.types import (
    Name,
    NonEmptyishName,
    NonNegativeFloat,
    NonNegativeInteger,
    PositiveInteger,
)
from prefect.utilities.collections import listrepr
from prefect.utilities.names import generate_slug
from prefect.utilities.templating import find_placeholders


def validate_block_type_slug(value):
    raise_on_name_alphanumeric_dashes_only(value, field_name="Block type slug")
    return value


def validate_block_document_name(value):
    if value is not None:
        raise_on_name_alphanumeric_dashes_only(value, field_name="Block document name")
    return value


def validate_artifact_key(value):
    if value is not None:
        raise_on_name_alphanumeric_dashes_only(value, field_name="Artifact key")
    return value


def validate_variable_name(value):
    raise_on_name_alphanumeric_underscores_only(value, field_name="Variable name")
    return value


class ActionBaseModel(PrefectBaseModel):
    model_config = ConfigDict(extra="forbid")


class FlowCreate(ActionBaseModel):
    """Data used by the Prefect REST API to create a flow."""

    name: Name = Field(
        default=..., description="The name of the flow", examples=["my-flow"]
    )
    tags: List[str] = Field(
        default_factory=list,
        description="A list of flow tags",
        examples=[["tag-1", "tag-2"]],
    )

<<<<<<< HEAD
    @field_validator("name", check_fields=False)
    @classmethod
    def validate_name_characters(cls, v):
        return raise_on_name_with_banned_characters(v)

=======
>>>>>>> 03aa5882

class FlowUpdate(ActionBaseModel):
    """Data used by the Prefect REST API to update a flow."""

    tags: List[str] = Field(
        default_factory=list,
        description="A list of flow tags",
        examples=[["tag-1", "tag-2"]],
    )

<<<<<<< HEAD
    @field_validator("name", check_fields=False)
    @classmethod
    def validate_name_characters(cls, v):
        return raise_on_name_with_banned_characters(v)

=======
>>>>>>> 03aa5882

class DeploymentScheduleCreate(ActionBaseModel):
    active: bool = Field(
        default=True, description="Whether or not the schedule is active."
    )
    schedule: schemas.schedules.SCHEDULE_TYPES = Field(
        default=..., description="The schedule for the deployment."
    )
    max_active_runs: Optional[PositiveInteger] = Field(
        default=None,
        description="The maximum number of active runs for the schedule.",
    )
    max_scheduled_runs: Optional[PositiveInteger] = Field(
        default=None,
        description="The maximum number of scheduled runs for the schedule.",
    )
    catchup: bool = Field(
        default=False,
        description="Whether or not a worker should catch up on Late runs for the schedule.",
    )

    @field_validator("max_scheduled_runs")
    @classmethod
    def validate_max_scheduled_runs(cls, v):
        return validate_schedule_max_scheduled_runs(
            v, PREFECT_DEPLOYMENT_SCHEDULE_MAX_SCHEDULED_RUNS.value()
        )


class DeploymentScheduleUpdate(ActionBaseModel):
    active: Optional[bool] = Field(
        default=None, description="Whether or not the schedule is active."
    )
    schedule: Optional[schemas.schedules.SCHEDULE_TYPES] = Field(
        default=None, description="The schedule for the deployment."
    )

    max_active_runs: Optional[PositiveInteger] = Field(
        default=None,
        description="The maximum number of active runs for the schedule.",
    )

    max_scheduled_runs: Optional[PositiveInteger] = Field(
        default=None,
        description="The maximum number of scheduled runs for the schedule.",
    )

    catchup: Optional[bool] = Field(
        default=None,
        description="Whether or not a worker should catch up on Late runs for the schedule.",
    )

    @field_validator("max_scheduled_runs")
    @classmethod
    def validate_max_scheduled_runs(cls, v):
        return validate_schedule_max_scheduled_runs(
            v, PREFECT_DEPLOYMENT_SCHEDULE_MAX_SCHEDULED_RUNS.value()
        )


class DeploymentCreate(ActionBaseModel):
    """Data used by the Prefect REST API to create a deployment."""

    name: str = Field(
        default=...,
        description="The name of the deployment.",
        examples=["my-deployment"],
    )
    flow_id: UUID = Field(
        default=..., description="The ID of the flow associated with the deployment."
    )
    is_schedule_active: bool = Field(
        default=True, description="Whether the schedule is active."
    )
    paused: bool = Field(
        default=False, description="Whether or not the deployment is paused."
    )
    schedules: List[DeploymentScheduleCreate] = Field(
        default_factory=list,
        description="A list of schedules for the deployment.",
    )
    enforce_parameter_schema: bool = Field(
        default=False,
        description=(
            "Whether or not the deployment should enforce the parameter schema."
        ),
    )
    parameter_openapi_schema: Optional[Dict[str, Any]] = Field(
        default=None,
        description="The parameter schema of the flow, including defaults.",
    )
    parameters: Dict[str, Any] = Field(
        default_factory=dict,
        description="Parameters for flow runs scheduled by the deployment.",
    )
    tags: List[str] = Field(
        default_factory=list,
        description="A list of deployment tags.",
        examples=[["tag-1", "tag-2"]],
    )
    pull_steps: Optional[List[dict]] = Field(None)

    manifest_path: Optional[str] = Field(None)
    work_queue_name: Optional[str] = Field(None)
    work_pool_name: Optional[str] = Field(
        default=None,
        description="The name of the deployment's work pool.",
        examples=["my-work-pool"],
    )
    storage_document_id: Optional[UUID] = Field(None)
    infrastructure_document_id: Optional[UUID] = Field(None)
    schedule: Optional[schemas.schedules.SCHEDULE_TYPES] = Field(
        None, description="The schedule for the deployment."
    )
    description: Optional[str] = Field(None)
    path: Optional[str] = Field(None)
    version: Optional[str] = Field(None)
    entrypoint: Optional[str] = Field(None)
    job_variables: Dict[str, Any] = Field(
        default_factory=dict,
        description="Overrides for the flow's infrastructure configuration.",
    )

    def check_valid_configuration(self, base_job_template: dict):
        """
        Check that the combination of base_job_template defaults and job_variables
        conforms to the specified schema.

        NOTE: This method does not hydrate block references in default values within the
        base job template to validate them. Failing to do this can cause user-facing
        errors. Instead of this method, use `validate_job_variables_for_deployment`
        function from `prefect_cloud.orion.api.validation`.
        """
        # This import is here to avoid a circular import
        from prefect.utilities.schema_tools import validate

        variables_schema = deepcopy(base_job_template.get("variables"))

        if variables_schema is not None:
            validate(
                self.job_variables,
                variables_schema,
                raise_on_error=True,
                preprocess=True,
                ignore_required=True,
            )

    @model_validator(mode="before")
    def populate_schedules(cls, values):
        return set_deployment_schedules(values)

    @model_validator(mode="before")
    @classmethod
    def remove_old_fields(cls, values):
        return remove_old_deployment_fields(values)

    @model_validator(mode="before")
    def _validate_parameters_conform_to_schema(cls, values):
        values["parameters"] = validate_parameters_conform_to_schema(
            values.get("parameters", {}), values
        )
        values["parameter_openapi_schema"] = validate_parameter_openapi_schema(
            values.get("parameter_openapi_schema"), values
        )
        return values


class DeploymentUpdate(ActionBaseModel):
    """Data used by the Prefect REST API to update a deployment."""

    @model_validator(mode="before")
    @classmethod
    def remove_old_fields(cls, values):
        return remove_old_deployment_fields(values)

    version: Optional[str] = Field(None)
    schedule: Optional[schemas.schedules.SCHEDULE_TYPES] = Field(
        None, description="The schedule for the deployment."
    )
    description: Optional[str] = Field(None)
    is_schedule_active: bool = Field(
        default=True, description="Whether the schedule is active."
    )
    paused: bool = Field(
        default=False, description="Whether or not the deployment is paused."
    )
    schedules: List[DeploymentScheduleCreate] = Field(
        default_factory=list,
        description="A list of schedules for the deployment.",
    )
    parameters: Optional[Dict[str, Any]] = Field(
        default=None,
        description="Parameters for flow runs scheduled by the deployment.",
    )
    tags: List[str] = Field(
        default_factory=list,
        description="A list of deployment tags.",
        examples=[["tag-1", "tag-2"]],
    )
    work_queue_name: Optional[str] = Field(None)
    work_pool_name: Optional[str] = Field(
        default=None,
        description="The name of the deployment's work pool.",
        examples=["my-work-pool"],
    )
    path: Optional[str] = Field(None)
    job_variables: Optional[Dict[str, Any]] = Field(
        default=None,
        description="Overrides for the flow's infrastructure configuration.",
    )
    entrypoint: Optional[str] = Field(None)
    manifest_path: Optional[str] = Field(None)
    storage_document_id: Optional[UUID] = Field(None)
    infrastructure_document_id: Optional[UUID] = Field(None)
    enforce_parameter_schema: Optional[bool] = Field(
        default=None,
        description=(
            "Whether or not the deployment should enforce the parameter schema."
        ),
    )
    model_config = ConfigDict(populate_by_name=True)

    def check_valid_configuration(self, base_job_template: dict):
        """
        Check that the combination of base_job_template defaults and job_variables
        conforms to the schema specified in the base_job_template.

        NOTE: This method does not hydrate block references in default values within the
        base job template to validate them. Failing to do this can cause user-facing
        errors. Instead of this method, use `validate_job_variables_for_deployment`
        function from `prefect_cloud.orion.api.validation`.
        """
        # This import is here to avoid a circular import
        from prefect.utilities.schema_tools import validate

        variables_schema = deepcopy(base_job_template.get("variables"))

        if variables_schema is not None:
            errors = validate(
                self.job_variables,
                variables_schema,
                raise_on_error=False,
                preprocess=True,
                ignore_required=True,
            )
            if errors:
                for error in errors:
                    raise error


class FlowRunUpdate(ActionBaseModel):
    """Data used by the Prefect REST API to update a flow run."""

    name: Optional[str] = Field(None)
    flow_version: Optional[str] = Field(None)
    parameters: Dict[str, Any] = Field(default_factory=dict)
    empirical_policy: schemas.core.FlowRunPolicy = Field(
        default_factory=schemas.core.FlowRunPolicy
    )
    tags: List[str] = Field(default_factory=list)
    infrastructure_pid: Optional[str] = Field(None)
    job_variables: Optional[Dict[str, Any]] = Field(None)

    @field_validator("name", mode="before")
    @classmethod
    def set_name(cls, name):
        return get_or_create_run_name(name)


class StateCreate(ActionBaseModel):
    """Data used by the Prefect REST API to create a new state."""

    type: schemas.states.StateType = Field(
        default=..., description="The type of the state to create"
    )
    name: Optional[str] = Field(
        default=None, description="The name of the state to create"
    )
    message: Optional[str] = Field(
        default=None, description="The message of the state to create"
    )
    data: Optional[Any] = Field(
        default=None, description="The data of the state to create"
    )
    state_details: schemas.states.StateDetails = Field(
        default_factory=schemas.states.StateDetails,
        description="The details of the state to create",
    )

    @model_validator(mode="after")
    def default_name_from_type(self):
        """If a name is not provided, use the type"""
        # if `type` is not in `values` it means the `type` didn't pass its own
        # validation check and an error will be raised after this function is called
        name = self.name
        if name is None and self.type:
            self.name = " ".join([v.capitalize() for v in self.type.value.split("_")])
        return self

    @model_validator(mode="after")
    def default_scheduled_start_time(self):
        from prefect.server.schemas.states import StateType

        if self.type == StateType.SCHEDULED:
            if not self.state_details.scheduled_time:
                self.state_details.scheduled_time = pendulum.now("utc")

        return self


class TaskRunCreate(ActionBaseModel):
    """Data used by the Prefect REST API to create a task run"""

    id: Optional[UUID] = Field(
        default=None,
        description="The ID to assign to the task run. If not provided, a random UUID will be generated.",
    )
    # TaskRunCreate states must be provided as StateCreate objects
    state: Optional[StateCreate] = Field(
        default=None, description="The state of the task run to create"
    )

    name: str = Field(
        default_factory=lambda: generate_slug(2), examples=["my-task-run"]
    )
    flow_run_id: Optional[UUID] = Field(
        default=None, description="The flow run id of the task run."
    )
    task_key: str = Field(
        default=..., description="A unique identifier for the task being run."
    )
    dynamic_key: str = Field(
        default=...,
        description=(
            "A dynamic key used to differentiate between multiple runs of the same task"
            " within the same flow run."
        ),
    )
    cache_key: Optional[str] = Field(
        default=None,
        description=(
            "An optional cache key. If a COMPLETED state associated with this cache key"
            " is found, the cached COMPLETED state will be used instead of executing"
            " the task run."
        ),
    )
    cache_expiration: Optional[DateTime] = Field(
        default=None, description="Specifies when the cached state should expire."
    )
    task_version: Optional[str] = Field(
        default=None, description="The version of the task being run."
    )
    empirical_policy: schemas.core.TaskRunPolicy = Field(
        default_factory=schemas.core.TaskRunPolicy,
    )
    tags: List[str] = Field(
        default_factory=list,
        description="A list of tags for the task run.",
        examples=[["tag-1", "tag-2"]],
    )
    task_inputs: Dict[
        str,
        List[
            Union[
                schemas.core.TaskRunResult,
                schemas.core.Parameter,
                schemas.core.Constant,
            ]
        ],
    ] = Field(
        default_factory=dict,
        description="The inputs to the task run.",
    )

    @field_validator("name", mode="before")
    @classmethod
    def set_name(cls, name):
        return get_or_create_run_name(name)

    @field_validator("cache_key")
    @classmethod
    def validate_cache_key(cls, cache_key):
        return validate_cache_key_length(cache_key)


class TaskRunUpdate(ActionBaseModel):
    """Data used by the Prefect REST API to update a task run"""

    name: str = Field(
        default_factory=lambda: generate_slug(2), examples=["my-task-run"]
    )

    @field_validator("name", mode="before")
    @classmethod
    def set_name(cls, name):
        return get_or_create_run_name(name)


class FlowRunCreate(ActionBaseModel):
    """Data used by the Prefect REST API to create a flow run."""

    # FlowRunCreate states must be provided as StateCreate objects
    state: Optional[StateCreate] = Field(
        default=None, description="The state of the flow run to create"
    )

    name: str = Field(
        default_factory=lambda: generate_slug(2),
        description=(
            "The name of the flow run. Defaults to a random slug if not specified."
        ),
        examples=["my-flow-run"],
    )
    flow_id: UUID = Field(default=..., description="The id of the flow being run.")
    flow_version: Optional[str] = Field(
        default=None, description="The version of the flow being run."
    )
    parameters: Dict[str, Any] = Field(
        default_factory=dict,
    )
    context: Dict[str, Any] = Field(
        default_factory=dict,
        description="The context of the flow run.",
    )
    parent_task_run_id: Optional[UUID] = Field(None)
    infrastructure_document_id: Optional[UUID] = Field(None)
    empirical_policy: schemas.core.FlowRunPolicy = Field(
        default_factory=schemas.core.FlowRunPolicy,
        description="The empirical policy for the flow run.",
    )
    tags: List[str] = Field(
        default_factory=list,
        description="A list of tags for the flow run.",
        examples=[["tag-1", "tag-2"]],
    )
    idempotency_key: Optional[str] = Field(
        None,
        description=(
            "An optional idempotency key. If a flow run with the same idempotency key"
            " has already been created, the existing flow run will be returned."
        ),
    )

    # DEPRECATED

    deployment_id: Optional[UUID] = Field(
        None,
        description=(
            "DEPRECATED: The id of the deployment associated with this flow run, if"
            " available."
        ),
        deprecated=True,
    )

    @field_validator("name", mode="before")
    @classmethod
    def set_name(cls, name):
        return get_or_create_run_name(name)


class DeploymentFlowRunCreate(ActionBaseModel):
    """Data used by the Prefect REST API to create a flow run from a deployment."""

    # FlowRunCreate states must be provided as StateCreate objects
    state: Optional[StateCreate] = Field(
        default=None, description="The state of the flow run to create"
    )

    name: str = Field(
        default_factory=lambda: generate_slug(2),
        description=(
            "The name of the flow run. Defaults to a random slug if not specified."
        ),
        examples=["my-flow-run"],
    )
    parameters: Dict[str, Any] = Field(default_factory=dict)
    context: Dict[str, Any] = Field(default_factory=dict)
    infrastructure_document_id: Optional[UUID] = Field(None)
    empirical_policy: schemas.core.FlowRunPolicy = Field(
        default_factory=schemas.core.FlowRunPolicy,
        description="The empirical policy for the flow run.",
    )
    tags: List[str] = Field(
        default_factory=list,
        description="A list of tags for the flow run.",
        examples=[["tag-1", "tag-2"]],
    )
    idempotency_key: Optional[str] = Field(
        None,
        description=(
            "An optional idempotency key. If a flow run with the same idempotency key"
            " has already been created, the existing flow run will be returned."
        ),
    )
    parent_task_run_id: Optional[UUID] = Field(None)
    work_queue_name: Optional[str] = Field(None)
    job_variables: Optional[Dict[str, Any]] = Field(None)

    @field_validator("name", mode="before")
    @classmethod
    def set_name(cls, name):
        return get_or_create_run_name(name)


class SavedSearchCreate(ActionBaseModel):
    """Data used by the Prefect REST API to create a saved search."""

    name: str = Field(default=..., description="The name of the saved search.")
    filters: List[schemas.core.SavedSearchFilter] = Field(
        default_factory=list, description="The filter set for the saved search."
    )


class ConcurrencyLimitCreate(ActionBaseModel):
    """Data used by the Prefect REST API to create a concurrency limit."""

    tag: str = Field(
        default=..., description="A tag the concurrency limit is applied to."
    )
    concurrency_limit: int = Field(default=..., description="The concurrency limit.")


class ConcurrencyLimitV2Create(ActionBaseModel):
    """Data used by the Prefect REST API to create a v2 concurrency limit."""

    active: bool = Field(
        default=True, description="Whether the concurrency limit is active."
    )
    name: Name = Field(default=..., description="The name of the concurrency limit.")
    limit: NonNegativeInteger = Field(default=..., description="The concurrency limit.")
    active_slots: NonNegativeInteger = Field(
        default=0, description="The number of active slots."
    )
    denied_slots: NonNegativeInteger = Field(
        default=0, description="The number of denied slots."
    )
    slot_decay_per_second: NonNegativeFloat = Field(
        default=0,
        description="The decay rate for active slots when used as a rate limit.",
    )

<<<<<<< HEAD
    @field_validator("name", check_fields=False)
    @classmethod
    def validate_name_characters(cls, v):
        return raise_on_name_with_banned_characters(v)

=======
>>>>>>> 03aa5882

class ConcurrencyLimitV2Update(ActionBaseModel):
    """Data used by the Prefect REST API to update a v2 concurrency limit."""

    active: Optional[bool] = Field(None)
    name: Optional[Name] = Field(None)
    limit: Optional[NonNegativeInteger] = Field(None)
    active_slots: Optional[NonNegativeInteger] = Field(None)
    denied_slots: Optional[NonNegativeInteger] = Field(None)
    slot_decay_per_second: Optional[NonNegativeFloat] = Field(None)

<<<<<<< HEAD
    @field_validator("name", check_fields=False)
    @classmethod
    def validate_name_characters(cls, v):
        return raise_on_name_with_banned_characters(v)

=======
>>>>>>> 03aa5882

class BlockTypeCreate(ActionBaseModel):
    """Data used by the Prefect REST API to create a block type."""

    name: Name = Field(default=..., description="A block type's name")
    slug: str = Field(default=..., description="A block type's slug")
    logo_url: Optional[str] = Field(  # TODO: HttpUrl
        default=None, description="Web URL for the block type's logo"
    )
    documentation_url: Optional[str] = Field(  # TODO: HttpUrl
        default=None, description="Web URL for the block type's documentation"
    )
    description: Optional[str] = Field(
        default=None,
        description="A short blurb about the corresponding block's intended use",
    )
    code_example: Optional[str] = Field(
        default=None,
        description="A code snippet demonstrating use of the corresponding block",
    )

    # validators
    _validate_slug_format = field_validator("slug")(validate_block_type_slug)

<<<<<<< HEAD
    _validate_name_characters = field_validator("name", check_fields=False)(
        raise_on_name_with_banned_characters
    )

=======
>>>>>>> 03aa5882

class BlockTypeUpdate(ActionBaseModel):
    """Data used by the Prefect REST API to update a block type."""

    logo_url: Optional[str] = Field(None)  # TODO: HttpUrl
    documentation_url: Optional[str] = Field(None)  # TODO: HttpUrl
    description: Optional[str] = Field(None)
    code_example: Optional[str] = Field(None)

    @classmethod
    def updatable_fields(cls) -> set:
        return get_class_fields_only(cls)


class BlockSchemaCreate(ActionBaseModel):
    """Data used by the Prefect REST API to create a block schema."""

    fields: Dict[str, Any] = Field(
        default_factory=dict, description="The block schema's field schema"
    )
    block_type_id: Optional[UUID] = Field(default=..., description="A block type ID")

    capabilities: List[str] = Field(
        default_factory=list,
        description="A list of Block capabilities",
    )
    version: str = Field(
        default=schemas.core.DEFAULT_BLOCK_SCHEMA_VERSION,
        description="Human readable identifier for the block schema",
    )


class BlockDocumentCreate(ActionBaseModel):
    """Data used by the Prefect REST API to create a block document."""

    name: Optional[str] = Field(
        default=None,
        description=(
            "The block document's name. Not required for anonymous block documents."
        ),
    )
    data: Dict[str, Any] = Field(
        default_factory=dict, description="The block document's data"
    )
    block_schema_id: UUID = Field(default=..., description="A block schema ID")

    block_type_id: UUID = Field(default=..., description="A block type ID")

    is_anonymous: bool = Field(
        default=False,
        description=(
            "Whether the block is anonymous (anonymous blocks are usually created by"
            " Prefect automatically)"
        ),
    )

    _validate_name_format = field_validator("name")(validate_block_document_name)

    @model_validator(mode="before")
    def validate_name_is_present_if_not_anonymous(cls, values):
        return validate_name_present_on_nonanonymous_blocks(values)


class BlockDocumentUpdate(ActionBaseModel):
    """Data used by the Prefect REST API to update a block document."""

    block_schema_id: Optional[UUID] = Field(
        default=None, description="A block schema ID"
    )
    data: Dict[str, Any] = Field(
        default_factory=dict, description="The block document's data"
    )
    merge_existing_data: bool = True


class BlockDocumentReferenceCreate(ActionBaseModel):
    """Data used to create block document reference."""

    id: UUID = Field(
        default_factory=uuid4, description="The block document reference ID"
    )
    parent_block_document_id: UUID = Field(
        default=..., description="ID of the parent block document"
    )
    reference_block_document_id: UUID = Field(
        default=..., description="ID of the nested block document"
    )
    name: str = Field(
        default=..., description="The name that the reference is nested under"
    )

    @model_validator(mode="before")
    def validate_parent_and_ref_are_different(cls, values):
        return validate_parent_and_ref_diff(values)


class LogCreate(ActionBaseModel):
    """Data used by the Prefect REST API to create a log."""

    name: str = Field(default=..., description="The logger name.")
    level: int = Field(default=..., description="The log level.")
    message: str = Field(default=..., description="The log message.")
    timestamp: DateTime = Field(default=..., description="The log timestamp.")
    flow_run_id: Optional[UUID] = Field(None)
    task_run_id: Optional[UUID] = Field(None)


def validate_base_job_template(v):
    if v == dict():
        return v

    job_config = v.get("job_configuration")
    variables_schema = v.get("variables")
    if not (job_config and variables_schema):
        raise ValueError(
            "The `base_job_template` must contain both a `job_configuration` key"
            " and a `variables` key."
        )
    template_variables = set()
    for template in job_config.values():
        # find any variables inside of double curly braces, minus any whitespace
        # e.g. "{{ var1 }}.{{var2}}" -> ["var1", "var2"]
        # convert to json string to handle nested objects and lists
        found_variables = find_placeholders(json.dumps(template))
        template_variables.update({placeholder.name for placeholder in found_variables})

    provided_variables = set(variables_schema.get("properties", {}).keys())
    if not template_variables.issubset(provided_variables):
        missing_variables = template_variables - provided_variables
        raise ValueError(
            "The variables specified in the job configuration template must be "
            "present as properties in the variables schema. "
            "Your job configuration uses the following undeclared "
            f"variable(s): {' ,'.join(missing_variables)}."
        )
    return v


class WorkPoolCreate(ActionBaseModel):
    """Data used by the Prefect REST API to create a work pool."""

    name: NonEmptyishName = Field(..., description="The name of the work pool.")
    description: Optional[str] = Field(None, description="The work pool description.")
    type: str = Field(description="The work pool type.", default="prefect-agent")
    base_job_template: Dict[str, Any] = Field(
        default_factory=dict, description="The work pool's base job template."
    )
    is_paused: bool = Field(
        default=False,
        description="Pausing the work pool stops the delivery of all work.",
    )
    concurrency_limit: Optional[NonNegativeInteger] = Field(
        default=None, description="A concurrency limit for the work pool."
    )

    _validate_base_job_template = field_validator("base_job_template")(
        validate_base_job_template
    )

<<<<<<< HEAD
    @field_validator("name", check_fields=False)
    @classmethod
    def validate_name_characters(cls, v):
        return raise_on_name_with_banned_characters(v)

=======
>>>>>>> 03aa5882

class WorkPoolUpdate(ActionBaseModel):
    """Data used by the Prefect REST API to update a work pool."""

    description: Optional[str] = Field(None)
    is_paused: Optional[bool] = Field(None)
    base_job_template: Optional[Dict[str, Any]] = Field(None)
    concurrency_limit: Optional[NonNegativeInteger] = Field(None)

    _validate_base_job_template = field_validator("base_job_template")(
        validate_base_job_template
    )

<<<<<<< HEAD
    @field_validator("name", check_fields=False)
    @classmethod
    def validate_name_characters(cls, v):
        return raise_on_name_with_banned_characters(v)

=======
>>>>>>> 03aa5882

class WorkQueueCreate(ActionBaseModel):
    """Data used by the Prefect REST API to create a work queue."""

    name: Name = Field(default=..., description="The name of the work queue.")
    description: Optional[str] = Field(
        default="", description="An optional description for the work queue."
    )
    is_paused: bool = Field(
        default=False, description="Whether or not the work queue is paused."
    )
    concurrency_limit: Optional[NonNegativeInteger] = Field(
        None, description="The work queue's concurrency limit."
    )
    priority: Optional[PositiveInteger] = Field(
        None,
        description=(
            "The queue's priority. Lower values are higher priority (1 is the highest)."
        ),
    )

    # DEPRECATED

    filter: Optional[schemas.core.QueueFilter] = Field(
        None,
        description="DEPRECATED: Filter criteria for the work queue.",
        deprecated=True,
    )

<<<<<<< HEAD
    @field_validator("name", check_fields=False)
    @classmethod
    def validate_name_characters(cls, v):
        return raise_on_name_with_banned_characters(v)

=======
>>>>>>> 03aa5882

class WorkQueueUpdate(ActionBaseModel):
    """Data used by the Prefect REST API to update a work queue."""

    name: Optional[str] = Field(None)
    description: Optional[str] = Field(None)
    is_paused: bool = Field(
        default=False, description="Whether or not the work queue is paused."
    )
    concurrency_limit: Optional[NonNegativeInteger] = Field(None)
    priority: Optional[PositiveInteger] = Field(None)
    last_polled: Optional[DateTime] = Field(None)

    # DEPRECATED

    filter: Optional[schemas.core.QueueFilter] = Field(
        None,
        description="DEPRECATED: Filter criteria for the work queue.",
        deprecated=True,
    )


class FlowRunNotificationPolicyCreate(ActionBaseModel):
    """Data used by the Prefect REST API to create a flow run notification policy."""

    is_active: bool = Field(
        default=True, description="Whether the policy is currently active"
    )
    state_names: List[str] = Field(
        default=..., description="The flow run states that trigger notifications"
    )
    tags: List[str] = Field(
        default=...,
        description="The flow run tags that trigger notifications (set [] to disable)",
    )
    block_document_id: UUID = Field(
        default=..., description="The block document ID used for sending notifications"
    )
    message_template: Optional[str] = Field(
        default=None,
        description=(
            "A templatable notification message. Use {braces} to add variables."
            " Valid variables include:"
            f" {listrepr(sorted(schemas.core.FLOW_RUN_NOTIFICATION_TEMPLATE_KWARGS), sep=', ')}"
        ),
        examples=[
            "Flow run {flow_run_name} with id {flow_run_id} entered state"
            " {flow_run_state_name}."
        ],
    )

    @field_validator("message_template")
    @classmethod
    def validate_message_template_variables(cls, v):
        return validate_message_template_variables(v)


class FlowRunNotificationPolicyUpdate(ActionBaseModel):
    """Data used by the Prefect REST API to update a flow run notification policy."""

    is_active: Optional[bool] = Field(None)
    state_names: Optional[List[str]] = Field(None)
    tags: Optional[List[str]] = Field(None)
    block_document_id: Optional[UUID] = Field(None)
    message_template: Optional[str] = Field(None)

    @field_validator("message_template")
    @classmethod
    def validate_message_template_variables(cls, v):
        return validate_message_template_variables(v)


class ArtifactCreate(ActionBaseModel):
    """Data used by the Prefect REST API to create an artifact."""

    key: Optional[str] = Field(
        default=None, description="An optional unique reference key for this artifact."
    )
    type: Optional[str] = Field(
        default=None,
        description=(
            "An identifier that describes the shape of the data field. e.g. 'result',"
            " 'table', 'markdown'"
        ),
    )
    description: Optional[str] = Field(
        default=None, description="A markdown-enabled description of the artifact."
    )
    data: Optional[Union[Dict[str, Any], Any]] = Field(
        default=None,
        description=(
            "Data associated with the artifact, e.g. a result.; structure depends on"
            " the artifact type."
        ),
    )
    metadata_: Optional[Dict[str, str]] = Field(
        default=None,
        description=(
            "User-defined artifact metadata. Content must be string key and value"
            " pairs."
        ),
    )
    flow_run_id: Optional[UUID] = Field(
        default=None, description="The flow run associated with the artifact."
    )
    task_run_id: Optional[UUID] = Field(
        default=None, description="The task run associated with the artifact."
    )

    @classmethod
    def from_result(cls, data: Any):
        artifact_info = dict()
        if isinstance(data, dict):
            artifact_key = data.pop("artifact_key", None)
            if artifact_key:
                artifact_info["key"] = artifact_key

            artifact_type = data.pop("artifact_type", None)
            if artifact_type:
                artifact_info["type"] = artifact_type

            description = data.pop("artifact_description", None)
            if description:
                artifact_info["description"] = description

        return cls(data=data, **artifact_info)

    _validate_metadata_length = field_validator("metadata_")(
        validate_max_metadata_length
    )

    _validate_artifact_format = field_validator("key")(validate_artifact_key)


class ArtifactUpdate(ActionBaseModel):
    """Data used by the Prefect REST API to update an artifact."""

    data: Optional[Union[Dict[str, Any], Any]] = Field(None)
    description: Optional[str] = Field(None)
    metadata_: Optional[Dict[str, str]] = Field(None)

    _validate_metadata_length = field_validator("metadata_")(
        validate_max_metadata_length
    )


class VariableCreate(ActionBaseModel):
    """Data used by the Prefect REST API to create a Variable."""

    name: str = Field(
        default=...,
        description="The name of the variable",
        examples=["my-variable"],
        max_length=schemas.core.MAX_VARIABLE_NAME_LENGTH,
    )
    value: str = Field(
        default=...,
        description="The value of the variable",
        examples=["my-value"],
        max_length=schemas.core.MAX_VARIABLE_VALUE_LENGTH,
    )
    tags: List[str] = Field(
        default_factory=list,
        description="A list of variable tags",
        examples=[["tag-1", "tag-2"]],
    )

    # validators
    _validate_name_format = field_validator("name")(validate_variable_name)


class VariableUpdate(ActionBaseModel):
    """Data used by the Prefect REST API to update a Variable."""

    name: Optional[str] = Field(
        default=None,
        description="The name of the variable",
        examples=["my-variable"],
        max_length=schemas.core.MAX_VARIABLE_NAME_LENGTH,
    )
    value: Optional[str] = Field(
        default=None,
        description="The value of the variable",
        examples=["my-value"],
        max_length=schemas.core.MAX_VARIABLE_VALUE_LENGTH,
    )
    tags: Optional[List[str]] = Field(
        default=None,
        description="A list of variable tags",
        examples=[["tag-1", "tag-2"]],
    )

    # validators
    _validate_name_format = field_validator("name")(validate_variable_name)<|MERGE_RESOLUTION|>--- conflicted
+++ resolved
@@ -80,14 +80,6 @@
         examples=[["tag-1", "tag-2"]],
     )
 
-<<<<<<< HEAD
-    @field_validator("name", check_fields=False)
-    @classmethod
-    def validate_name_characters(cls, v):
-        return raise_on_name_with_banned_characters(v)
-
-=======
->>>>>>> 03aa5882
 
 class FlowUpdate(ActionBaseModel):
     """Data used by the Prefect REST API to update a flow."""
@@ -98,14 +90,6 @@
         examples=[["tag-1", "tag-2"]],
     )
 
-<<<<<<< HEAD
-    @field_validator("name", check_fields=False)
-    @classmethod
-    def validate_name_characters(cls, v):
-        return raise_on_name_with_banned_characters(v)
-
-=======
->>>>>>> 03aa5882
 
 class DeploymentScheduleCreate(ActionBaseModel):
     active: bool = Field(
@@ -647,14 +631,6 @@
         description="The decay rate for active slots when used as a rate limit.",
     )
 
-<<<<<<< HEAD
-    @field_validator("name", check_fields=False)
-    @classmethod
-    def validate_name_characters(cls, v):
-        return raise_on_name_with_banned_characters(v)
-
-=======
->>>>>>> 03aa5882
 
 class ConcurrencyLimitV2Update(ActionBaseModel):
     """Data used by the Prefect REST API to update a v2 concurrency limit."""
@@ -666,14 +642,6 @@
     denied_slots: Optional[NonNegativeInteger] = Field(None)
     slot_decay_per_second: Optional[NonNegativeFloat] = Field(None)
 
-<<<<<<< HEAD
-    @field_validator("name", check_fields=False)
-    @classmethod
-    def validate_name_characters(cls, v):
-        return raise_on_name_with_banned_characters(v)
-
-=======
->>>>>>> 03aa5882
 
 class BlockTypeCreate(ActionBaseModel):
     """Data used by the Prefect REST API to create a block type."""
@@ -698,13 +666,6 @@
     # validators
     _validate_slug_format = field_validator("slug")(validate_block_type_slug)
 
-<<<<<<< HEAD
-    _validate_name_characters = field_validator("name", check_fields=False)(
-        raise_on_name_with_banned_characters
-    )
-
-=======
->>>>>>> 03aa5882
 
 class BlockTypeUpdate(ActionBaseModel):
     """Data used by the Prefect REST API to update a block type."""
@@ -864,14 +825,6 @@
         validate_base_job_template
     )
 
-<<<<<<< HEAD
-    @field_validator("name", check_fields=False)
-    @classmethod
-    def validate_name_characters(cls, v):
-        return raise_on_name_with_banned_characters(v)
-
-=======
->>>>>>> 03aa5882
 
 class WorkPoolUpdate(ActionBaseModel):
     """Data used by the Prefect REST API to update a work pool."""
@@ -885,14 +838,6 @@
         validate_base_job_template
     )
 
-<<<<<<< HEAD
-    @field_validator("name", check_fields=False)
-    @classmethod
-    def validate_name_characters(cls, v):
-        return raise_on_name_with_banned_characters(v)
-
-=======
->>>>>>> 03aa5882
 
 class WorkQueueCreate(ActionBaseModel):
     """Data used by the Prefect REST API to create a work queue."""
@@ -922,14 +867,6 @@
         deprecated=True,
     )
 
-<<<<<<< HEAD
-    @field_validator("name", check_fields=False)
-    @classmethod
-    def validate_name_characters(cls, v):
-        return raise_on_name_with_banned_characters(v)
-
-=======
->>>>>>> 03aa5882
 
 class WorkQueueUpdate(ActionBaseModel):
     """Data used by the Prefect REST API to update a work queue."""
