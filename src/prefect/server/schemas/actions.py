"""
Reduced schemas for accepting API actions.
"""

import json
from copy import deepcopy
from typing import Any, Dict, List, Optional, Union
from uuid import UUID, uuid4

<<<<<<< HEAD
import pendulum
from pydantic import ConfigDict, Field, field_validator, model_validator
from pydantic_extra_types.pendulum_dt import DateTime
=======
import orjson
from pydantic.v1 import (
    Field,
    HttpUrl,
    root_validator,
    validator,
)
>>>>>>> 340a154d

import prefect.server.schemas as schemas
from prefect._internal.schemas.validators import (
    get_or_create_run_name,
    raise_on_name_alphanumeric_dashes_only,
    raise_on_name_alphanumeric_underscores_only,
    remove_old_deployment_fields,
    set_deployment_schedules,
    validate_cache_key_length,
    validate_max_metadata_length,
    validate_message_template_variables,
    validate_name_present_on_nonanonymous_blocks,
    validate_parameter_openapi_schema,
    validate_parameters_conform_to_schema,
    validate_parent_and_ref_diff,
    validate_schedule_max_scheduled_runs,
)
from prefect.server.schemas.core import STRICT_VARIABLE_TYPES
from prefect.server.utilities.schemas import get_class_fields_only
from prefect.server.utilities.schemas.bases import PrefectBaseModel
from prefect.settings import PREFECT_DEPLOYMENT_SCHEDULE_MAX_SCHEDULED_RUNS
from prefect.types import (
    Name,
    NonEmptyishName,
    NonNegativeFloat,
    NonNegativeInteger,
    PositiveInteger,
)
from prefect.utilities.collections import listrepr
from prefect.utilities.names import generate_slug
from prefect.utilities.templating import find_placeholders


def validate_block_type_slug(value):
    raise_on_name_alphanumeric_dashes_only(value, field_name="Block type slug")
    return value


def validate_block_document_name(value):
    if value is not None:
        raise_on_name_alphanumeric_dashes_only(value, field_name="Block document name")
    return value


def validate_artifact_key(value):
    if value is not None:
        raise_on_name_alphanumeric_dashes_only(value, field_name="Artifact key")
    return value


def validate_variable_name(value):
    raise_on_name_alphanumeric_underscores_only(value, field_name="Variable name")
    return value


class ActionBaseModel(PrefectBaseModel):
    model_config = ConfigDict(extra="forbid")


class FlowCreate(ActionBaseModel):
    """Data used by the Prefect REST API to create a flow."""

    name: Name = Field(
        default=..., description="The name of the flow", examples=["my-flow"]
    )
    tags: List[str] = Field(
        default_factory=list,
        description="A list of flow tags",
        examples=[["tag-1", "tag-2"]],
    )


class FlowUpdate(ActionBaseModel):
    """Data used by the Prefect REST API to update a flow."""

    tags: List[str] = Field(
        default_factory=list,
        description="A list of flow tags",
        examples=[["tag-1", "tag-2"]],
    )


class DeploymentScheduleCreate(ActionBaseModel):
    active: bool = Field(
        default=True, description="Whether or not the schedule is active."
    )
    schedule: schemas.schedules.SCHEDULE_TYPES = Field(
        default=..., description="The schedule for the deployment."
    )
    max_active_runs: Optional[PositiveInteger] = Field(
        default=None,
        description="The maximum number of active runs for the schedule.",
    )
    max_scheduled_runs: Optional[PositiveInteger] = Field(
        default=None,
        description="The maximum number of scheduled runs for the schedule.",
    )
    catchup: bool = Field(
        default=False,
        description="Whether or not a worker should catch up on Late runs for the schedule.",
    )

    @field_validator("max_scheduled_runs")
    @classmethod
    def validate_max_scheduled_runs(cls, v):
        return validate_schedule_max_scheduled_runs(
            v, PREFECT_DEPLOYMENT_SCHEDULE_MAX_SCHEDULED_RUNS.value()
        )


class DeploymentScheduleUpdate(ActionBaseModel):
    active: Optional[bool] = Field(
        default=None, description="Whether or not the schedule is active."
    )
    schedule: Optional[schemas.schedules.SCHEDULE_TYPES] = Field(
        default=None, description="The schedule for the deployment."
    )

    max_active_runs: Optional[PositiveInteger] = Field(
        default=None,
        description="The maximum number of active runs for the schedule.",
    )

    max_scheduled_runs: Optional[PositiveInteger] = Field(
        default=None,
        description="The maximum number of scheduled runs for the schedule.",
    )

    catchup: Optional[bool] = Field(
        default=None,
        description="Whether or not a worker should catch up on Late runs for the schedule.",
    )

    @field_validator("max_scheduled_runs")
    @classmethod
    def validate_max_scheduled_runs(cls, v):
        return validate_schedule_max_scheduled_runs(
            v, PREFECT_DEPLOYMENT_SCHEDULE_MAX_SCHEDULED_RUNS.value()
        )


class DeploymentCreate(ActionBaseModel):
    """Data used by the Prefect REST API to create a deployment."""

    name: str = Field(
        default=...,
        description="The name of the deployment.",
        examples=["my-deployment"],
    )
    flow_id: UUID = Field(
        default=..., description="The ID of the flow associated with the deployment."
    )
    is_schedule_active: bool = Field(
        default=True, description="Whether the schedule is active."
    )
    paused: bool = Field(
        default=False, description="Whether or not the deployment is paused."
    )
    schedules: List[DeploymentScheduleCreate] = Field(
        default_factory=list,
        description="A list of schedules for the deployment.",
    )
    enforce_parameter_schema: bool = Field(
        default=False,
        description=(
            "Whether or not the deployment should enforce the parameter schema."
        ),
    )
    parameter_openapi_schema: Optional[Dict[str, Any]] = Field(
        default=None,
        description="The parameter schema of the flow, including defaults.",
    )
    parameters: Dict[str, Any] = Field(
        default_factory=dict,
        description="Parameters for flow runs scheduled by the deployment.",
    )
    tags: List[str] = Field(
        default_factory=list,
        description="A list of deployment tags.",
        examples=[["tag-1", "tag-2"]],
    )
    pull_steps: Optional[List[dict]] = Field(None)

    manifest_path: Optional[str] = Field(None)
    work_queue_name: Optional[str] = Field(None)
    work_pool_name: Optional[str] = Field(
        default=None,
        description="The name of the deployment's work pool.",
        examples=["my-work-pool"],
    )
    storage_document_id: Optional[UUID] = Field(None)
    infrastructure_document_id: Optional[UUID] = Field(None)
    schedule: Optional[schemas.schedules.SCHEDULE_TYPES] = Field(
        None, description="The schedule for the deployment."
    )
    description: Optional[str] = Field(None)
    path: Optional[str] = Field(None)
    version: Optional[str] = Field(None)
    entrypoint: Optional[str] = Field(None)
    job_variables: Dict[str, Any] = Field(
        default_factory=dict,
        description="Overrides for the flow's infrastructure configuration.",
    )

    def check_valid_configuration(self, base_job_template: dict):
        """
        Check that the combination of base_job_template defaults and job_variables
        conforms to the specified schema.

        NOTE: This method does not hydrate block references in default values within the
        base job template to validate them. Failing to do this can cause user-facing
        errors. Instead of this method, use `validate_job_variables_for_deployment`
        function from `prefect_cloud.orion.api.validation`.
        """
        # This import is here to avoid a circular import
        from prefect.utilities.schema_tools import validate

        variables_schema = deepcopy(base_job_template.get("variables"))

        if variables_schema is not None:
            validate(
                self.job_variables,
                variables_schema,
                raise_on_error=True,
                preprocess=True,
                ignore_required=True,
            )

    @model_validator(mode="before")
    def populate_schedules(cls, values):
        return set_deployment_schedules(values)

    @model_validator(mode="before")
    @classmethod
    def remove_old_fields(cls, values):
        return remove_old_deployment_fields(values)

    @model_validator(mode="before")
    def _validate_parameters_conform_to_schema(cls, values):
        values["parameters"] = validate_parameters_conform_to_schema(
            values.get("parameters", {}), values
        )
        values["parameter_openapi_schema"] = validate_parameter_openapi_schema(
            values.get("parameter_openapi_schema"), values
        )
        return values


class DeploymentUpdate(ActionBaseModel):
    """Data used by the Prefect REST API to update a deployment."""

    @model_validator(mode="before")
    @classmethod
    def remove_old_fields(cls, values):
        return remove_old_deployment_fields(values)

    version: Optional[str] = Field(None)
    schedule: Optional[schemas.schedules.SCHEDULE_TYPES] = Field(
        None, description="The schedule for the deployment."
    )
    description: Optional[str] = Field(None)
    is_schedule_active: bool = Field(
        default=True, description="Whether the schedule is active."
    )
    paused: bool = Field(
        default=False, description="Whether or not the deployment is paused."
    )
    schedules: List[DeploymentScheduleCreate] = Field(
        default_factory=list,
        description="A list of schedules for the deployment.",
    )
    parameters: Optional[Dict[str, Any]] = Field(
        default=None,
        description="Parameters for flow runs scheduled by the deployment.",
    )
    tags: List[str] = Field(
        default_factory=list,
        description="A list of deployment tags.",
        examples=[["tag-1", "tag-2"]],
    )
    work_queue_name: Optional[str] = Field(None)
    work_pool_name: Optional[str] = Field(
        default=None,
        description="The name of the deployment's work pool.",
        examples=["my-work-pool"],
    )
    path: Optional[str] = Field(None)
    job_variables: Optional[Dict[str, Any]] = Field(
        default=None,
        description="Overrides for the flow's infrastructure configuration.",
    )
    entrypoint: Optional[str] = Field(None)
    manifest_path: Optional[str] = Field(None)
    storage_document_id: Optional[UUID] = Field(None)
    infrastructure_document_id: Optional[UUID] = Field(None)
    enforce_parameter_schema: Optional[bool] = Field(
        default=None,
        description=(
            "Whether or not the deployment should enforce the parameter schema."
        ),
    )
    model_config = ConfigDict(populate_by_name=True)

    def check_valid_configuration(self, base_job_template: dict):
        """
        Check that the combination of base_job_template defaults and job_variables
        conforms to the schema specified in the base_job_template.

        NOTE: This method does not hydrate block references in default values within the
        base job template to validate them. Failing to do this can cause user-facing
        errors. Instead of this method, use `validate_job_variables_for_deployment`
        function from `prefect_cloud.orion.api.validation`.
        """
        # This import is here to avoid a circular import
        from prefect.utilities.schema_tools import validate

        variables_schema = deepcopy(base_job_template.get("variables"))

        if variables_schema is not None:
            errors = validate(
                self.job_variables,
                variables_schema,
                raise_on_error=False,
                preprocess=True,
                ignore_required=True,
            )
            if errors:
                for error in errors:
                    raise error


class FlowRunUpdate(ActionBaseModel):
    """Data used by the Prefect REST API to update a flow run."""

    name: Optional[str] = Field(None)
    flow_version: Optional[str] = Field(None)
    parameters: Dict[str, Any] = Field(default_factory=dict)
    empirical_policy: schemas.core.FlowRunPolicy = Field(
        default_factory=schemas.core.FlowRunPolicy
    )
    tags: List[str] = Field(default_factory=list)
    infrastructure_pid: Optional[str] = Field(None)
    job_variables: Optional[Dict[str, Any]] = Field(None)

    @field_validator("name", mode="before")
    @classmethod
    def set_name(cls, name):
        return get_or_create_run_name(name)


class StateCreate(ActionBaseModel):
    """Data used by the Prefect REST API to create a new state."""

    type: schemas.states.StateType = Field(
        default=..., description="The type of the state to create"
    )
    name: Optional[str] = Field(
        default=None, description="The name of the state to create"
    )
    message: Optional[str] = Field(
        default=None, description="The message of the state to create"
    )
    data: Optional[Any] = Field(
        default=None, description="The data of the state to create"
    )
    state_details: schemas.states.StateDetails = Field(
        default_factory=schemas.states.StateDetails,
        description="The details of the state to create",
    )

    @model_validator(mode="after")
    def default_name_from_type(self):
        """If a name is not provided, use the type"""
        # if `type` is not in `values` it means the `type` didn't pass its own
        # validation check and an error will be raised after this function is called
        name = self.name
        if name is None and self.type:
            self.name = " ".join([v.capitalize() for v in self.type.value.split("_")])
        return self

    @model_validator(mode="after")
    def default_scheduled_start_time(self):
        from prefect.server.schemas.states import StateType

        if self.type == StateType.SCHEDULED:
            if not self.state_details.scheduled_time:
                self.state_details.scheduled_time = pendulum.now("utc")

        return self


class TaskRunCreate(ActionBaseModel):
    """Data used by the Prefect REST API to create a task run"""

    id: Optional[UUID] = Field(
        default=None,
        description="The ID to assign to the task run. If not provided, a random UUID will be generated.",
    )
    # TaskRunCreate states must be provided as StateCreate objects
    state: Optional[StateCreate] = Field(
        default=None, description="The state of the task run to create"
    )

    name: str = Field(
        default_factory=lambda: generate_slug(2), examples=["my-task-run"]
    )
    flow_run_id: Optional[UUID] = Field(
        default=None, description="The flow run id of the task run."
    )
    task_key: str = Field(
        default=..., description="A unique identifier for the task being run."
    )
    dynamic_key: str = Field(
        default=...,
        description=(
            "A dynamic key used to differentiate between multiple runs of the same task"
            " within the same flow run."
        ),
    )
    cache_key: Optional[str] = Field(
        default=None,
        description=(
            "An optional cache key. If a COMPLETED state associated with this cache key"
            " is found, the cached COMPLETED state will be used instead of executing"
            " the task run."
        ),
    )
    cache_expiration: Optional[DateTime] = Field(
        default=None, description="Specifies when the cached state should expire."
    )
    task_version: Optional[str] = Field(
        default=None, description="The version of the task being run."
    )
    empirical_policy: schemas.core.TaskRunPolicy = Field(
        default_factory=schemas.core.TaskRunPolicy,
    )
    tags: List[str] = Field(
        default_factory=list,
        description="A list of tags for the task run.",
        examples=[["tag-1", "tag-2"]],
    )
    task_inputs: Dict[
        str,
        List[
            Union[
                schemas.core.TaskRunResult,
                schemas.core.Parameter,
                schemas.core.Constant,
            ]
        ],
    ] = Field(
        default_factory=dict,
        description="The inputs to the task run.",
    )

    @field_validator("name", mode="before")
    @classmethod
    def set_name(cls, name):
        return get_or_create_run_name(name)

    @field_validator("cache_key")
    @classmethod
    def validate_cache_key(cls, cache_key):
        return validate_cache_key_length(cache_key)


class TaskRunUpdate(ActionBaseModel):
    """Data used by the Prefect REST API to update a task run"""

    name: str = Field(
        default_factory=lambda: generate_slug(2), examples=["my-task-run"]
    )

    @field_validator("name", mode="before")
    @classmethod
    def set_name(cls, name):
        return get_or_create_run_name(name)


class FlowRunCreate(ActionBaseModel):
    """Data used by the Prefect REST API to create a flow run."""

    # FlowRunCreate states must be provided as StateCreate objects
    state: Optional[StateCreate] = Field(
        default=None, description="The state of the flow run to create"
    )

    name: str = Field(
        default_factory=lambda: generate_slug(2),
        description=(
            "The name of the flow run. Defaults to a random slug if not specified."
        ),
        examples=["my-flow-run"],
    )
    flow_id: UUID = Field(default=..., description="The id of the flow being run.")
    flow_version: Optional[str] = Field(
        default=None, description="The version of the flow being run."
    )
    parameters: Dict[str, Any] = Field(
        default_factory=dict,
    )
    context: Dict[str, Any] = Field(
        default_factory=dict,
        description="The context of the flow run.",
    )
    parent_task_run_id: Optional[UUID] = Field(None)
    infrastructure_document_id: Optional[UUID] = Field(None)
    empirical_policy: schemas.core.FlowRunPolicy = Field(
        default_factory=schemas.core.FlowRunPolicy,
        description="The empirical policy for the flow run.",
    )
    tags: List[str] = Field(
        default_factory=list,
        description="A list of tags for the flow run.",
        examples=[["tag-1", "tag-2"]],
    )
    idempotency_key: Optional[str] = Field(
        None,
        description=(
            "An optional idempotency key. If a flow run with the same idempotency key"
            " has already been created, the existing flow run will be returned."
        ),
    )

    # DEPRECATED

    deployment_id: Optional[UUID] = Field(
        None,
        description=(
            "DEPRECATED: The id of the deployment associated with this flow run, if"
            " available."
        ),
        deprecated=True,
    )

    @field_validator("name", mode="before")
    @classmethod
    def set_name(cls, name):
        return get_or_create_run_name(name)


class DeploymentFlowRunCreate(ActionBaseModel):
    """Data used by the Prefect REST API to create a flow run from a deployment."""

    # FlowRunCreate states must be provided as StateCreate objects
    state: Optional[StateCreate] = Field(
        default=None, description="The state of the flow run to create"
    )

    name: str = Field(
        default_factory=lambda: generate_slug(2),
        description=(
            "The name of the flow run. Defaults to a random slug if not specified."
        ),
        examples=["my-flow-run"],
    )
    parameters: Dict[str, Any] = Field(default_factory=dict)
    context: Dict[str, Any] = Field(default_factory=dict)
    infrastructure_document_id: Optional[UUID] = Field(None)
    empirical_policy: schemas.core.FlowRunPolicy = Field(
        default_factory=schemas.core.FlowRunPolicy,
        description="The empirical policy for the flow run.",
    )
    tags: List[str] = Field(
        default_factory=list,
        description="A list of tags for the flow run.",
        examples=[["tag-1", "tag-2"]],
    )
    idempotency_key: Optional[str] = Field(
        None,
        description=(
            "An optional idempotency key. If a flow run with the same idempotency key"
            " has already been created, the existing flow run will be returned."
        ),
    )
    parent_task_run_id: Optional[UUID] = Field(None)
    work_queue_name: Optional[str] = Field(None)
    job_variables: Optional[Dict[str, Any]] = Field(None)

    @field_validator("name", mode="before")
    @classmethod
    def set_name(cls, name):
        return get_or_create_run_name(name)


class SavedSearchCreate(ActionBaseModel):
    """Data used by the Prefect REST API to create a saved search."""

    name: str = Field(default=..., description="The name of the saved search.")
    filters: List[schemas.core.SavedSearchFilter] = Field(
        default_factory=list, description="The filter set for the saved search."
    )


class ConcurrencyLimitCreate(ActionBaseModel):
    """Data used by the Prefect REST API to create a concurrency limit."""

    tag: str = Field(
        default=..., description="A tag the concurrency limit is applied to."
    )
    concurrency_limit: int = Field(default=..., description="The concurrency limit.")


class ConcurrencyLimitV2Create(ActionBaseModel):
    """Data used by the Prefect REST API to create a v2 concurrency limit."""

    active: bool = Field(
        default=True, description="Whether the concurrency limit is active."
    )
    name: Name = Field(default=..., description="The name of the concurrency limit.")
    limit: NonNegativeInteger = Field(default=..., description="The concurrency limit.")
    active_slots: NonNegativeInteger = Field(
        default=0, description="The number of active slots."
    )
    denied_slots: NonNegativeInteger = Field(
        default=0, description="The number of denied slots."
    )
    slot_decay_per_second: NonNegativeFloat = Field(
        default=0,
        description="The decay rate for active slots when used as a rate limit.",
    )


class ConcurrencyLimitV2Update(ActionBaseModel):
    """Data used by the Prefect REST API to update a v2 concurrency limit."""

    active: Optional[bool] = Field(None)
    name: Optional[Name] = Field(None)
    limit: Optional[NonNegativeInteger] = Field(None)
    active_slots: Optional[NonNegativeInteger] = Field(None)
    denied_slots: Optional[NonNegativeInteger] = Field(None)
    slot_decay_per_second: Optional[NonNegativeFloat] = Field(None)


class BlockTypeCreate(ActionBaseModel):
    """Data used by the Prefect REST API to create a block type."""

    name: Name = Field(default=..., description="A block type's name")
    slug: str = Field(default=..., description="A block type's slug")
    logo_url: Optional[str] = Field(  # TODO: HttpUrl
        default=None, description="Web URL for the block type's logo"
    )
    documentation_url: Optional[str] = Field(  # TODO: HttpUrl
        default=None, description="Web URL for the block type's documentation"
    )
    description: Optional[str] = Field(
        default=None,
        description="A short blurb about the corresponding block's intended use",
    )
    code_example: Optional[str] = Field(
        default=None,
        description="A code snippet demonstrating use of the corresponding block",
    )

    # validators
    _validate_slug_format = field_validator("slug")(validate_block_type_slug)


class BlockTypeUpdate(ActionBaseModel):
    """Data used by the Prefect REST API to update a block type."""

    logo_url: Optional[str] = Field(None)  # TODO: HttpUrl
    documentation_url: Optional[str] = Field(None)  # TODO: HttpUrl
    description: Optional[str] = Field(None)
    code_example: Optional[str] = Field(None)

    @classmethod
    def updatable_fields(cls) -> set:
        return get_class_fields_only(cls)


class BlockSchemaCreate(ActionBaseModel):
    """Data used by the Prefect REST API to create a block schema."""

    fields: Dict[str, Any] = Field(
        default_factory=dict, description="The block schema's field schema"
    )
    block_type_id: Optional[UUID] = Field(default=..., description="A block type ID")

    capabilities: List[str] = Field(
        default_factory=list,
        description="A list of Block capabilities",
    )
    version: str = Field(
        default=schemas.core.DEFAULT_BLOCK_SCHEMA_VERSION,
        description="Human readable identifier for the block schema",
    )


class BlockDocumentCreate(ActionBaseModel):
    """Data used by the Prefect REST API to create a block document."""

    name: Optional[str] = Field(
        default=None,
        description=(
            "The block document's name. Not required for anonymous block documents."
        ),
    )
    data: Dict[str, Any] = Field(
        default_factory=dict, description="The block document's data"
    )
    block_schema_id: UUID = Field(default=..., description="A block schema ID")

    block_type_id: UUID = Field(default=..., description="A block type ID")

    is_anonymous: bool = Field(
        default=False,
        description=(
            "Whether the block is anonymous (anonymous blocks are usually created by"
            " Prefect automatically)"
        ),
    )

    _validate_name_format = field_validator("name")(validate_block_document_name)

    @model_validator(mode="before")
    def validate_name_is_present_if_not_anonymous(cls, values):
        return validate_name_present_on_nonanonymous_blocks(values)


class BlockDocumentUpdate(ActionBaseModel):
    """Data used by the Prefect REST API to update a block document."""

    block_schema_id: Optional[UUID] = Field(
        default=None, description="A block schema ID"
    )
    data: Dict[str, Any] = Field(
        default_factory=dict, description="The block document's data"
    )
    merge_existing_data: bool = True


class BlockDocumentReferenceCreate(ActionBaseModel):
    """Data used to create block document reference."""

    id: UUID = Field(
        default_factory=uuid4, description="The block document reference ID"
    )
    parent_block_document_id: UUID = Field(
        default=..., description="ID of the parent block document"
    )
    reference_block_document_id: UUID = Field(
        default=..., description="ID of the nested block document"
    )
    name: str = Field(
        default=..., description="The name that the reference is nested under"
    )

    @model_validator(mode="before")
    def validate_parent_and_ref_are_different(cls, values):
        return validate_parent_and_ref_diff(values)


class LogCreate(ActionBaseModel):
    """Data used by the Prefect REST API to create a log."""

    name: str = Field(default=..., description="The logger name.")
    level: int = Field(default=..., description="The log level.")
    message: str = Field(default=..., description="The log message.")
    timestamp: DateTime = Field(default=..., description="The log timestamp.")
    flow_run_id: Optional[UUID] = Field(None)
    task_run_id: Optional[UUID] = Field(None)


def validate_base_job_template(v):
    if v == dict():
        return v

    job_config = v.get("job_configuration")
    variables_schema = v.get("variables")
    if not (job_config and variables_schema):
        raise ValueError(
            "The `base_job_template` must contain both a `job_configuration` key"
            " and a `variables` key."
        )
    template_variables = set()
    for template in job_config.values():
        # find any variables inside of double curly braces, minus any whitespace
        # e.g. "{{ var1 }}.{{var2}}" -> ["var1", "var2"]
        # convert to json string to handle nested objects and lists
        found_variables = find_placeholders(json.dumps(template))
        template_variables.update({placeholder.name for placeholder in found_variables})

    provided_variables = set(variables_schema.get("properties", {}).keys())
    if not template_variables.issubset(provided_variables):
        missing_variables = template_variables - provided_variables
        raise ValueError(
            "The variables specified in the job configuration template must be "
            "present as properties in the variables schema. "
            "Your job configuration uses the following undeclared "
            f"variable(s): {' ,'.join(missing_variables)}."
        )
    return v


class WorkPoolCreate(ActionBaseModel):
    """Data used by the Prefect REST API to create a work pool."""

    name: NonEmptyishName = Field(..., description="The name of the work pool.")
    description: Optional[str] = Field(None, description="The work pool description.")
    type: str = Field(description="The work pool type.", default="prefect-agent")
    base_job_template: Dict[str, Any] = Field(
        default_factory=dict, description="The work pool's base job template."
    )
    is_paused: bool = Field(
        default=False,
        description="Pausing the work pool stops the delivery of all work.",
    )
    concurrency_limit: Optional[NonNegativeInteger] = Field(
        default=None, description="A concurrency limit for the work pool."
    )

    _validate_base_job_template = field_validator("base_job_template")(
        validate_base_job_template
    )


class WorkPoolUpdate(ActionBaseModel):
    """Data used by the Prefect REST API to update a work pool."""

    description: Optional[str] = Field(None)
    is_paused: Optional[bool] = Field(None)
    base_job_template: Optional[Dict[str, Any]] = Field(None)
    concurrency_limit: Optional[NonNegativeInteger] = Field(None)

    _validate_base_job_template = field_validator("base_job_template")(
        validate_base_job_template
    )


class WorkQueueCreate(ActionBaseModel):
    """Data used by the Prefect REST API to create a work queue."""

    name: Name = Field(default=..., description="The name of the work queue.")
    description: Optional[str] = Field(
        default="", description="An optional description for the work queue."
    )
    is_paused: bool = Field(
        default=False, description="Whether or not the work queue is paused."
    )
    concurrency_limit: Optional[NonNegativeInteger] = Field(
        None, description="The work queue's concurrency limit."
    )
    priority: Optional[PositiveInteger] = Field(
        None,
        description=(
            "The queue's priority. Lower values are higher priority (1 is the highest)."
        ),
    )

    # DEPRECATED

    filter: Optional[schemas.core.QueueFilter] = Field(
        None,
        description="DEPRECATED: Filter criteria for the work queue.",
        deprecated=True,
    )


class WorkQueueUpdate(ActionBaseModel):
    """Data used by the Prefect REST API to update a work queue."""

    name: Optional[str] = Field(None)
    description: Optional[str] = Field(None)
    is_paused: bool = Field(
        default=False, description="Whether or not the work queue is paused."
    )
    concurrency_limit: Optional[NonNegativeInteger] = Field(None)
    priority: Optional[PositiveInteger] = Field(None)
    last_polled: Optional[DateTime] = Field(None)

    # DEPRECATED

    filter: Optional[schemas.core.QueueFilter] = Field(
        None,
        description="DEPRECATED: Filter criteria for the work queue.",
        deprecated=True,
    )


class FlowRunNotificationPolicyCreate(ActionBaseModel):
    """Data used by the Prefect REST API to create a flow run notification policy."""

    is_active: bool = Field(
        default=True, description="Whether the policy is currently active"
    )
    state_names: List[str] = Field(
        default=..., description="The flow run states that trigger notifications"
    )
    tags: List[str] = Field(
        default=...,
        description="The flow run tags that trigger notifications (set [] to disable)",
    )
    block_document_id: UUID = Field(
        default=..., description="The block document ID used for sending notifications"
    )
    message_template: Optional[str] = Field(
        default=None,
        description=(
            "A templatable notification message. Use {braces} to add variables."
            " Valid variables include:"
            f" {listrepr(sorted(schemas.core.FLOW_RUN_NOTIFICATION_TEMPLATE_KWARGS), sep=', ')}"
        ),
        examples=[
            "Flow run {flow_run_name} with id {flow_run_id} entered state"
            " {flow_run_state_name}."
        ],
    )

    @field_validator("message_template")
    @classmethod
    def validate_message_template_variables(cls, v):
        return validate_message_template_variables(v)


class FlowRunNotificationPolicyUpdate(ActionBaseModel):
    """Data used by the Prefect REST API to update a flow run notification policy."""

    is_active: Optional[bool] = Field(None)
    state_names: Optional[List[str]] = Field(None)
    tags: Optional[List[str]] = Field(None)
    block_document_id: Optional[UUID] = Field(None)
    message_template: Optional[str] = Field(None)

    @field_validator("message_template")
    @classmethod
    def validate_message_template_variables(cls, v):
        return validate_message_template_variables(v)


class ArtifactCreate(ActionBaseModel):
    """Data used by the Prefect REST API to create an artifact."""

    key: Optional[str] = Field(
        default=None, description="An optional unique reference key for this artifact."
    )
    type: Optional[str] = Field(
        default=None,
        description=(
            "An identifier that describes the shape of the data field. e.g. 'result',"
            " 'table', 'markdown'"
        ),
    )
    description: Optional[str] = Field(
        default=None, description="A markdown-enabled description of the artifact."
    )
    data: Optional[Union[Dict[str, Any], Any]] = Field(
        default=None,
        description=(
            "Data associated with the artifact, e.g. a result.; structure depends on"
            " the artifact type."
        ),
    )
    metadata_: Optional[Dict[str, str]] = Field(
        default=None,
        description=(
            "User-defined artifact metadata. Content must be string key and value"
            " pairs."
        ),
    )
    flow_run_id: Optional[UUID] = Field(
        default=None, description="The flow run associated with the artifact."
    )
    task_run_id: Optional[UUID] = Field(
        default=None, description="The task run associated with the artifact."
    )

    @classmethod
    def from_result(cls, data: Any):
        artifact_info = dict()
        if isinstance(data, dict):
            artifact_key = data.pop("artifact_key", None)
            if artifact_key:
                artifact_info["key"] = artifact_key

            artifact_type = data.pop("artifact_type", None)
            if artifact_type:
                artifact_info["type"] = artifact_type

            description = data.pop("artifact_description", None)
            if description:
                artifact_info["description"] = description

        return cls(data=data, **artifact_info)

    _validate_metadata_length = field_validator("metadata_")(
        validate_max_metadata_length
    )

    _validate_artifact_format = field_validator("key")(validate_artifact_key)


class ArtifactUpdate(ActionBaseModel):
    """Data used by the Prefect REST API to update an artifact."""

    data: Optional[Union[Dict[str, Any], Any]] = Field(None)
    description: Optional[str] = Field(None)
    metadata_: Optional[Dict[str, str]] = Field(None)

    _validate_metadata_length = field_validator("metadata_")(
        validate_max_metadata_length
    )


class VariableCreate(ActionBaseModel):
    """Data used by the Prefect REST API to create a Variable."""

    name: str = Field(
        default=...,
        description="The name of the variable",
        examples=["my-variable"],
        max_length=schemas.core.MAX_VARIABLE_NAME_LENGTH,
    )
    value: STRICT_VARIABLE_TYPES = Field(
        default=...,
        description="The value of the variable",
        examples=["my-value"],
    )
    tags: List[str] = Field(
        default_factory=list,
        description="A list of variable tags",
        examples=[["tag-1", "tag-2"]],
    )

    # validators
    _validate_name_format = field_validator("name")(validate_variable_name)

    @validator("value")
    def validate_value(cls, v):
        try:
            json_string = orjson.dumps(v)
        except orjson.JSONDecodeError:
            raise ValueError("Variable value must be serializable to JSON.")

        if len(json_string) > schemas.core.MAX_VARIABLE_VALUE_LENGTH:
            raise ValueError(
                f"value must less than {schemas.core.MAX_VARIABLE_VALUE_LENGTH} characters when serialized."
            )

        return v


class VariableUpdate(ActionBaseModel):
    """Data used by the Prefect REST API to update a Variable."""

    name: Optional[str] = Field(
        default=None,
        description="The name of the variable",
        examples=["my-variable"],
        max_length=schemas.core.MAX_VARIABLE_NAME_LENGTH,
    )
    value: STRICT_VARIABLE_TYPES = Field(
        default=None,
        description="The value of the variable",
        examples=["my-value"],
    )
    tags: Optional[List[str]] = Field(
        default=None,
        description="A list of variable tags",
        examples=[["tag-1", "tag-2"]],
    )

    @validator("value")
    def validate_value(cls, v):
        try:
            json_string = orjson.dumps(v)
        except orjson.JSONDecodeError:
            raise ValueError("Variable value must be serializable to JSON.")

        if len(json_string) > schemas.core.MAX_VARIABLE_VALUE_LENGTH:
            raise ValueError(
                f"value must less than {schemas.core.MAX_VARIABLE_VALUE_LENGTH} characters when serialized."
            )

        return v

    # validators
    _validate_name_format = field_validator("name")(validate_variable_name)<|MERGE_RESOLUTION|>--- conflicted
+++ resolved
@@ -7,19 +7,10 @@
 from typing import Any, Dict, List, Optional, Union
 from uuid import UUID, uuid4
 
-<<<<<<< HEAD
+import orjson
 import pendulum
 from pydantic import ConfigDict, Field, field_validator, model_validator
 from pydantic_extra_types.pendulum_dt import DateTime
-=======
-import orjson
-from pydantic.v1 import (
-    Field,
-    HttpUrl,
-    root_validator,
-    validator,
-)
->>>>>>> 340a154d
 
 import prefect.server.schemas as schemas
 from prefect._internal.schemas.validators import (
@@ -1047,7 +1038,8 @@
     # validators
     _validate_name_format = field_validator("name")(validate_variable_name)
 
-    @validator("value")
+    @field_validator("value", mode="after")
+    @classmethod
     def validate_value(cls, v):
         try:
             json_string = orjson.dumps(v)
@@ -1082,7 +1074,8 @@
         examples=[["tag-1", "tag-2"]],
     )
 
-    @validator("value")
+    @field_validator("value", mode="after")
+    @classmethod
     def validate_value(cls, v):
         try:
             json_string = orjson.dumps(v)
