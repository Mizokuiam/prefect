--- conflicted
+++ resolved
@@ -622,13 +622,8 @@
         exit_with_success(f"Cleared all schedules for deployment {deployment_name}")
 
 
-<<<<<<< HEAD
 @deployment_app.acommand()
-async def ls(flow_name: Optional[List[str]] = None, by_created: bool = False):
-=======
-@deployment_app.command()
 async def ls(flow_name: Optional[list[str]] = None, by_created: bool = False):
->>>>>>> 94814ed7
     """
     View all deployments or deployments for specific flows.
     """
