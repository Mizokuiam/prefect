import asyncio
import json
import os
import socket
import sys
from contextlib import contextmanager
from typing import AsyncGenerator, Generator, List, Optional, Union
from unittest import mock
from uuid import UUID

import anyio
import httpx
import pendulum
import pytest
from starlette.status import WS_1008_POLICY_VIOLATION
from websockets.exceptions import ConnectionClosed
from websockets.legacy.server import WebSocketServer, WebSocketServerProtocol, serve

from prefect.events import Event
from prefect.events.clients import AssertingEventsClient
from prefect.events.filters import EventFilter
from prefect.events.worker import EventsWorker
from prefect.server.api.server import SubprocessASGIServer
from prefect.server.events.pipeline import EventsPipeline
from prefect.settings import (
    PREFECT_API_URL,
    PREFECT_SERVER_ALLOW_EPHEMERAL_MODE,
    PREFECT_SERVER_CSRF_PROTECTION_ENABLED,
    get_current_settings,
    temporary_settings,
)
from prefect.testing.utilities import AsyncMock
from prefect.utilities.asyncutils import sync_compatible
from prefect.utilities.processutils import open_process


@pytest.fixture(autouse=True)
def add_prefect_loggers_to_caplog(caplog):
    import logging

    logger = logging.getLogger("prefect")
    logger.propagate = True

    try:
        yield
    finally:
        logger.propagate = False


def is_port_in_use(port: int) -> bool:
    with socket.socket(socket.AF_INET, socket.SOCK_STREAM) as s:
        return s.connect_ex(("localhost", port)) == 0


@pytest.fixture(scope="session")
async def hosted_api_server(unused_tcp_port_factory):
    """
    Runs an instance of the Prefect API server in a subprocess instead of the using the
    ephemeral application.

    Uses the same database as the rest of the tests.

    Yields:
        The API URL
    """
    port = unused_tcp_port_factory()
    print(f"Running hosted API server on port {port}")

    # Will connect to the same database as normal test clients
    async with open_process(
        command=[
            "uvicorn",
            "--factory",
            "prefect.server.api.server:create_app",
            "--host",
            "127.0.0.1",
            "--port",
            str(port),
            "--log-level",
            "info",
        ],
        stdout=sys.stdout,
        stderr=sys.stderr,
        env={
            **os.environ,
            **get_current_settings().to_environment_variables(exclude_unset=True),
        },
    ) as process:
        api_url = f"http://localhost:{port}/api"

        # Wait for the server to be ready
        async with httpx.AsyncClient() as client:
            response = None
            with anyio.move_on_after(20):
                while True:
                    try:
                        response = await client.get(api_url + "/health")
                    except httpx.ConnectError:
                        pass
                    else:
                        if response.status_code == 200:
                            break
                    await anyio.sleep(0.1)
            if response:
                response.raise_for_status()
            if not response:
                raise RuntimeError(
                    "Timed out while attempting to connect to hosted test Prefect API."
                )

        # Yield to the consuming tests
        yield api_url

        # Then shutdown the process
        try:
            process.terminate()

            # Give the process a 10 second grace period to shutdown
            for _ in range(10):
                if process.returncode is not None:
                    break
                await anyio.sleep(1)
            else:
                # Kill the process if it is not shutdown in time
                process.kill()

        except ProcessLookupError:
            pass


@pytest.fixture(autouse=True)
def use_hosted_api_server(hosted_api_server):
    """
    Sets `PREFECT_API_URL` to the test session's hosted API endpoint.
    """
    with temporary_settings(
        {
            PREFECT_API_URL: hosted_api_server,
            PREFECT_SERVER_CSRF_PROTECTION_ENABLED: False,
        }
    ):
        yield hosted_api_server


@pytest.fixture
def disable_hosted_api_server():
    """
    Disables the hosted API server by setting `PREFECT_API_URL` to `None`.
    """
    with temporary_settings(
        {
            PREFECT_API_URL: None,
        }
    ):
        yield hosted_api_server


@pytest.fixture
def enable_ephemeral_server(disable_hosted_api_server):
    """
    Enables the ephemeral server by setting `PREFECT_SERVER_ALLOW_EPHEMERAL_MODE` to `True`.
    """
    with temporary_settings(
        {
            PREFECT_SERVER_ALLOW_EPHEMERAL_MODE: True,
        }
    ):
        yield hosted_api_server

    SubprocessASGIServer().stop()


@pytest.fixture
def mock_anyio_sleep(monkeypatch):
    """
    Mock sleep used to not actually sleep but to set the current time to now + sleep
    delay seconds while still yielding to other tasks in the event loop.

    Provides "assert_sleeps_for" context manager which asserts a sleep time occurred
    within the context while using the actual runtime of the context as a tolerance.
    """
    original_now = pendulum.now
    original_sleep = anyio.sleep
    time_shift = 0.0

    async def callback(delay_in_seconds):
        nonlocal time_shift
        time_shift += float(delay_in_seconds)
        # Preserve yield effects of sleep
        await original_sleep(0)

    def latest_now(*args):
        # Fast-forwards the time by the total sleep time
        return original_now(*args).add(
            # Ensure we retain float precision
            seconds=int(time_shift),
            microseconds=(time_shift - int(time_shift)) * 1000000,
        )

    monkeypatch.setattr("pendulum.now", latest_now)

    sleep = AsyncMock(side_effect=callback)
    monkeypatch.setattr("anyio.sleep", sleep)

    @contextmanager
    def assert_sleeps_for(
        seconds: Union[int, float], extra_tolerance: Union[int, float] = 0
    ):
        """
        Assert that sleep was called for N seconds during the duration of the context.
        The runtime of the code during the context of the duration is used as an
        upper tolerance to account for sleeps that start based on a time. This is less
        brittle than attempting to freeze the current time.

        If an integer is provided, the upper tolerance will be rounded up to the nearest
        integer. If a float is provided, the upper tolerance will be a float.

        An optional extra tolerance may be provided to account for any other issues.
        This will be applied symmetrically.
        """
        run_t0 = original_now().timestamp()
        sleep_t0 = time_shift
        yield
        run_t1 = original_now().timestamp()
        sleep_t1 = time_shift
        runtime = run_t1 - run_t0
        if isinstance(seconds, int):
            # Round tolerance up to the nearest integer if input is an int
            runtime = int(runtime) + 1
        sleeptime = sleep_t1 - sleep_t0
        assert (
            sleeptime - float(extra_tolerance)
            <= seconds
            <= sleeptime + runtime + extra_tolerance
        ), (
            f"Sleep was called for {sleeptime}; expected {seconds} with tolerance of"
            f" +{runtime + extra_tolerance}, -{extra_tolerance}"
        )

    sleep.assert_sleeps_for = assert_sleeps_for

    return sleep


class Recorder:
    connections: int
    path: Optional[str]
    events: List[Event]
    token: Optional[str]
    filter: Optional[EventFilter]

    def __init__(self):
        self.connections = 0
        self.path = None
        self.events = []


class Puppeteer:
    token: Optional[str]

    hard_auth_failure: bool
    refuse_any_further_connections: bool
    hard_disconnect_after: Optional[UUID]

    outgoing_events: List[Event]

    def __init__(self):
        self.hard_auth_failure = False
        self.refuse_any_further_connections = False
        self.hard_disconnect_after = None
        self.outgoing_events = []


@pytest.fixture
def recorder() -> Recorder:
    return Recorder()


@pytest.fixture
def puppeteer() -> Puppeteer:
    return Puppeteer()


@pytest.fixture
async def events_server(
    unused_tcp_port: int, recorder: Recorder, puppeteer: Puppeteer
) -> AsyncGenerator[WebSocketServer, None]:
    server: WebSocketServer

    async def handler(socket: WebSocketServerProtocol, path: str) -> None:
        recorder.connections += 1
        if puppeteer.refuse_any_further_connections:
            raise ValueError("nope")

        recorder.path = path

        if path.endswith("/events/in"):
            await incoming_events(socket)
        elif path.endswith("/events/out"):
            await outgoing_events(socket)

    async def incoming_events(socket: WebSocketServerProtocol):
        while True:
            try:
                message = await socket.recv()
            except ConnectionClosed:
                return

            event = Event.model_validate_json(message)
            recorder.events.append(event)

            if puppeteer.hard_disconnect_after == event.id:
                raise ValueError("zonk")

    async def outgoing_events(socket: WebSocketServerProtocol):
        # 1. authentication
        auth_message = json.loads(await socket.recv())

        assert auth_message["type"] == "auth"
        recorder.token = auth_message["token"]
        if puppeteer.token != recorder.token:
            if not puppeteer.hard_auth_failure:
                await socket.send(
                    json.dumps({"type": "auth_failure", "reason": "nope"})
                )
            await socket.close(WS_1008_POLICY_VIOLATION)
            return

        await socket.send(json.dumps({"type": "auth_success"}))

        # 2. filter
        filter_message = json.loads(await socket.recv())
        assert filter_message["type"] == "filter"
        recorder.filter = EventFilter.model_validate(filter_message["filter"])

        # 3. send events
        for event in puppeteer.outgoing_events:
            await socket.send(
                json.dumps(
                    {
                        "type": "event",
                        "event": event.model_dump(mode="json"),
                    }
                )
            )
            if puppeteer.hard_disconnect_after == event.id:
                puppeteer.hard_disconnect_after = None
                raise ValueError("zonk")

    async with serve(handler, host="localhost", port=unused_tcp_port) as server:
        yield server


@pytest.fixture
def events_api_url(events_server: WebSocketServer, unused_tcp_port: int) -> str:
    return f"http://localhost:{unused_tcp_port}"


@pytest.fixture
def events_cloud_api_url(events_server: WebSocketServer, unused_tcp_port: int) -> str:
    return f"http://localhost:{unused_tcp_port}/accounts/A/workspaces/W"


@pytest.fixture
def mock_should_emit_events(monkeypatch) -> mock.Mock:
    m = mock.Mock()
    m.return_value = True
    monkeypatch.setattr("prefect.events.utilities.should_emit_events", m)
    return m


@pytest.fixture
def asserting_events_worker(monkeypatch) -> Generator[EventsWorker, None, None]:
    worker = EventsWorker.instance(AssertingEventsClient)
    # Always yield the asserting worker when new instances are retrieved
    monkeypatch.setattr(EventsWorker, "instance", lambda *_: worker)
    try:
        yield worker
    finally:
        worker.drain()


@pytest.fixture
async def events_pipeline(asserting_events_worker: EventsWorker):
    class AssertingEventsPipeline(EventsPipeline):
        @sync_compatible
        async def process_events(
<<<<<<< HEAD
            self, dequeue_events: bool = True, min_events: int = 0
        ):
            # wait until the current queue is empty
            asserting_events_worker.wait_until_empty()

            # additionally, wait until we've seen at least min_events
            while len(asserting_events_worker._client.events) < min_events:
                await asyncio.sleep(0.1)
=======
            self,
            dequeue_events: bool = True,
            min_events: int = 0,
            timeout: int = 10,
        ):
            async def wait_for_min_events():
                while len(asserting_events_worker._client.events) < min_events:
                    await asyncio.sleep(0.1)

            if min_events:
                try:
                    await asyncio.wait_for(wait_for_min_events(), timeout=timeout)
                except TimeoutError:
                    raise TimeoutError(
                        f"Timed out waiting for {min_events} events after {timeout} seconds. Only observed {len(asserting_events_worker._client.events)} events."
                    )
            else:
                asserting_events_worker.wait_until_empty()
>>>>>>> d732bd5e

            if dequeue_events:
                events = asserting_events_worker._client.pop_events()
            else:
                events = asserting_events_worker._client.events

            messages = self.events_to_messages(events)
            await self.process_messages(messages)

    yield AssertingEventsPipeline()


@pytest.fixture
def reset_worker_events(asserting_events_worker: EventsWorker):
    yield
    assert isinstance(asserting_events_worker._client, AssertingEventsClient)
    asserting_events_worker._client.events = []<|MERGE_RESOLUTION|>--- conflicted
+++ resolved
@@ -385,16 +385,6 @@
     class AssertingEventsPipeline(EventsPipeline):
         @sync_compatible
         async def process_events(
-<<<<<<< HEAD
-            self, dequeue_events: bool = True, min_events: int = 0
-        ):
-            # wait until the current queue is empty
-            asserting_events_worker.wait_until_empty()
-
-            # additionally, wait until we've seen at least min_events
-            while len(asserting_events_worker._client.events) < min_events:
-                await asyncio.sleep(0.1)
-=======
             self,
             dequeue_events: bool = True,
             min_events: int = 0,
@@ -413,7 +403,6 @@
                     )
             else:
                 asserting_events_worker.wait_until_empty()
->>>>>>> d732bd5e
 
             if dequeue_events:
                 events = asserting_events_worker._client.pop_events()
