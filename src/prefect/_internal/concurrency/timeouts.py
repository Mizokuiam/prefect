--- conflicted
+++ resolved
@@ -314,7 +314,6 @@
     try:
         yield ctx
     finally:
-<<<<<<< HEAD
         if timeout is not None:
             # Restore the previous timer
             signal.setitimer(signal.ITIMER_REAL, *previous_timer)
@@ -323,10 +322,6 @@
 
         # Restore the previous signal handler
         signal.signal(signal.SIGALRM, previous_alarm_handler)
-=======
-        # Clear the alarm when the context exits
-        signal.setitimer(signal.ITIMER_REAL, *previous)
->>>>>>> 5afa02d2
 
 
 @contextlib.contextmanager
