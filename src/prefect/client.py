"""
Asynchronous client implementation for communicating with the [Orion REST API](/api-ref/rest-api/).

Explore the client by communicating with an in-memory webserver - no setup required:

<div class="termy">
```
$ # start python REPL with native await functionality
$ python -m asyncio
>>> from prefect.client import get_client
>>> async with get_client() as client:
...     response = await client.hello()
...     print(response.json())
👋
```
</div>
"""
<<<<<<< HEAD
import datetime
=======
import warnings
>>>>>>> acad8f3f
from functools import wraps
from typing import TYPE_CHECKING, Any, Dict, Iterable, List, Optional, Union
from uuid import UUID

import anyio
import httpx
import pydantic
from fastapi import FastAPI

import prefect
import prefect.exceptions
import prefect.orion.schemas as schemas
from prefect.blocks import storage
from prefect.blocks.core import Block, create_block_from_api_block, get_block_spec
from prefect.logging import get_logger
from prefect.orion.api.server import ORION_API_VERSION, create_app
from prefect.orion.orchestration.rules import OrchestrationResult
from prefect.orion.schemas.actions import LogCreate, WorkQueueCreate, WorkQueueUpdate
from prefect.orion.schemas.core import QueueFilter, TaskRun
from prefect.orion.schemas.data import DataDocument
from prefect.orion.schemas.filters import LogFilter
from prefect.orion.schemas.states import Scheduled
from prefect.settings import PREFECT_API_KEY, PREFECT_API_URL
from prefect.utilities.asyncio import asyncnullcontext

if TYPE_CHECKING:
    from prefect.flow_runners import FlowRunner
    from prefect.flows import Flow
    from prefect.tasks import Task


def inject_client(fn):
    """
    Simple helper to provide a context managed client to a asynchronous function.

    The decorated function _must_ take a `client` kwarg and if a client is passed when
    called it will be used instead of creating a new one, but it will not be context
    managed as it is assumed that the caller is managing the context.
    """

    @wraps(fn)
    async def with_injected_client(*args, **kwargs):
        client = None

        if "client" in kwargs and kwargs["client"] is not None:
            client = kwargs["client"]
            client_context = asyncnullcontext()
        else:
            kwargs.pop("client", None)  # Remove null values
            client_context = get_client()

        async with client_context as client:
            kwargs.setdefault("client", client)
            return await fn(*args, **kwargs)

    return with_injected_client


def get_client() -> "OrionClient":
    profile = prefect.context.get_profile_context()
    return OrionClient(
        PREFECT_API_URL.value_from(profile.settings) or create_app(profile.settings),
        api_key=PREFECT_API_KEY.value_from(profile.settings),
    )


class OrionClient:
    """
    An asynchronous client for interacting with the [Orion REST API](/api-ref/rest-api/).

    Args:
        host: the Orion API URL
        httpx_settings: an optional dictionary of settings to pass to the underlying `httpx.AsyncClient`

    Examples:

        Say hello to an Orion server

        >>> async with get_client() as client:
        >>>     response = await client.hello()
        >>>
        >>> print(response.json())
        👋
    """

    def __init__(
        self,
        api: Union[str, FastAPI],
        *,
        api_key: str = None,
        api_version: str = ORION_API_VERSION,
        httpx_settings: dict = None,
    ) -> None:
        httpx_settings = httpx_settings.copy() if httpx_settings else {}
        httpx_settings.setdefault("headers", {})
        if api_version:
            httpx_settings["headers"].setdefault("X-PREFECT-API-VERSION", api_version)
        if api_key:
            httpx_settings["headers"].setdefault("Authorization", f"Bearer {api_key}")

        # Connect to an external application
        if isinstance(api, str):
            if httpx_settings.get("app"):
                raise ValueError(
                    "Invalid httpx settings: `app` cannot be set with `api`, "
                    "`app` is only for use with ephemeral instances. Provide it as the "
                    "`api` parameter instead."
                )
            httpx_settings.setdefault("base_url", api)

        # Connect to an in-process application
        elif isinstance(api, FastAPI):
            httpx_settings.setdefault("app", api)
            httpx_settings.setdefault("base_url", "http://ephemeral-orion/api")

        else:
            raise TypeError(
                f"Unexpected type {type(api).__name__!r} for argument `api`. Expected 'str' or 'FastAPI'"
            )

        self._client = httpx.AsyncClient(**httpx_settings)
        self.logger = get_logger("client")

    @property
    def api_url(self) -> str:
        """
        Get the base URL for the API.
        """
        return self._client.base_url

    async def post(
        self, route: str, raise_for_status: bool = True, **kwargs
    ) -> httpx.Response:
        """
        Send a POST request to the provided route.

        Args:
            route: the path to make the request to
            **kwargs: see [`httpx.request`](https://www.python-httpx.org/api/)

        Raises:
            httpx.HTTPStatusError: if a non-200 status code is returned

        Returns:
            an `httpx.Response` object
        """
        response = await self._client.post(route, **kwargs)

        if raise_for_status:
            response.raise_for_status()

        return response

    async def patch(
        self, route: str, raise_for_status: bool = True, **kwargs
    ) -> httpx.Response:
        """
        Send a PATCH request to the provided route.

        Args:
            route: the path to make the request to
            **kwargs: see [`httpx.request`](https://www.python-httpx.org/api/)

        Raises:
            httpx.HTTPStatusError: if a non-200 status code is returned

        Returns:
            an `httpx.Response` object
        """
        response = await self._client.patch(route, **kwargs)

        if raise_for_status:
            response.raise_for_status()

        return response

    async def delete(
        self, route: str, raise_for_status: bool = True, **kwargs
    ) -> httpx.Response:
        """
        Send a DELETE request to the provided route.

        Args:
            route: the path to make the request to
            **kwargs: see [`httpx.request`](https://www.python-httpx.org/api/)

        Raises:
            httpx.HTTPStatusError: if a non-200 status code is returned

        Returns:
            an `httpx.Response` object
        """
        response = await self._client.delete(route, **kwargs)

        if raise_for_status:
            response.raise_for_status()

        return response

    async def get(
        self,
        route: str,
        raise_for_status: bool = True,
        **kwargs,
    ) -> httpx.Response:
        """
        Send a GET request to the provided route.

        Args:
            route: the path to make the request to
            **kwargs: see [`httpx.request`](https://www.python-httpx.org/api/)

        Raises:
            httpx.HTTPStatusError: if a non-200 status code is returned

        Returns:
            an `httpx.Response` object
        """
        response = await self._client.get(route, **kwargs)

        if raise_for_status:
            response.raise_for_status()

        return response

    # API methods ----------------------------------------------------------------------

    async def api_healthcheck(self) -> bool:
        try:
            with anyio.fail_after(10):
                await self.get("/health")
                return True
        except:
            return False

    async def hello(self) -> httpx.Response:
        """
        Send a GET request to /hello for testing purposes.
        """
        return await self.get("/admin/hello")

    async def create_flow(self, flow: "Flow") -> UUID:
        """
        Create a flow in Orion.

        Args:
            flow: a [Flow][prefect.flows.Flow] object

        Raises:
            httpx.RequestError: if a flow was not created for any reason

        Returns:
            the ID of the flow in the backend
        """
        flow_data = schemas.actions.FlowCreate(name=flow.name)
        response = await self.post("/flows/", json=flow_data.dict(json_compatible=True))

        flow_id = response.json().get("id")
        if not flow_id:
            raise httpx.RequestError(f"Malformed response: {response}")

        # Return the id of the created flow
        return UUID(flow_id)

    async def read_flow(self, flow_id: UUID) -> schemas.core.Flow:
        """
        Query Orion for a flow by id.

        Args:
            flow_id: the flow ID of interest

        Returns:
            a [Flow model][prefect.orion.schemas.core.Flow] representation of the flow
        """
        response = await self.get(f"/flows/{flow_id}")
        return schemas.core.Flow.parse_obj(response.json())

    async def read_flows(
        self,
        *,
        flow_filter: schemas.filters.FlowFilter = None,
        flow_run_filter: schemas.filters.FlowRunFilter = None,
        task_run_filter: schemas.filters.TaskRunFilter = None,
        deployment_filter: schemas.filters.DeploymentFilter = None,
        limit: int = None,
        offset: int = 0,
    ) -> List[schemas.core.Flow]:
        """
        Query Orion for flows. Only flows matching all criteria will
        be returned.

        Args:
            flow_filter: filter criteria for flows
            flow_run_filter: filter criteria for flow runs
            task_run_filter: filter criteria for task runs
            deployment_filter: filter criteria for deployments
            limit: limit for the flow query
            offset: offset for the flow query

        Returns:
            a list of [Flow model][prefect.orion.schemas.core.Flow] representation
                of the flows
        """
        body = {
            "flows": (flow_filter.dict(json_compatible=True) if flow_filter else None),
            "flow_runs": (
                flow_run_filter.dict(json_compatible=True) if flow_run_filter else None
            ),
            "task_runs": (
                task_run_filter.dict(json_compatible=True) if task_run_filter else None
            ),
            "deployments": (
                deployment_filter.dict(json_compatible=True)
                if deployment_filter
                else None
            ),
            "limit": limit,
            "offset": offset,
        }

        response = await self.post(f"/flows/filter", json=body)
        return pydantic.parse_obj_as(List[schemas.core.Flow], response.json())

    async def read_flow_by_name(
        self,
        flow_name: str,
    ) -> schemas.core.Flow:
        """
        Query Orion for a flow by name.

        Args:
            flow_name: the name of a flow

        Returns:
            a fully hydrated [Flow model][prefect.orion.schemas.core.Flow]
        """
        response = await self.get(f"/flows/name/{flow_name}")
        return schemas.core.Deployment.parse_obj(response.json())

    async def create_flow_run_from_deployment(
        self,
        deployment_id: UUID,
        *,
        parameters: Dict[str, Any] = None,
        context: dict = None,
        state: schemas.states.State = None,
        flow_runner: "FlowRunner" = None,
    ) -> schemas.core.FlowRun:
        """
        Create a flow run for a deployment.

        Args:
            deployment: The deployment model to create the flow run from
            parameters: Parameter overrides for this flow run. Merged with the
                deployment defaults
            context: Optional run context data
            state: The initial state for the run. If not provided, defaults to
                `Scheduled` for now. Should always be a `Scheduled` type.
            flow_runner: An optional flow runnner to use to execute this flow run.

        Raises:
            httpx.RequestError: if Orion does not successfully create a run for any reason

        Returns:
            The flow run model
        """
        parameters = parameters or {}
        context = context or {}
        state = state or Scheduled()

        flow_run_create = schemas.actions.DeploymentFlowRunCreate(
            parameters=parameters,
            context=context,
            state=state,
            flow_runner=flow_runner.to_settings() if flow_runner else None,
        )

        response = await self.post(
            f"/deployments/{deployment_id}/create_flow_run",
            json=flow_run_create.dict(json_compatible=True),
        )
        return schemas.core.FlowRun.parse_obj(response.json())

    async def create_flow_run(
        self,
        flow: "Flow",
        name: str = None,
        parameters: Dict[str, Any] = None,
        context: dict = None,
        tags: Iterable[str] = None,
        parent_task_run_id: UUID = None,
        state: schemas.states.State = None,
        flow_runner: "FlowRunner" = None,
    ) -> schemas.core.FlowRun:
        """
        Create a flow run for a flow.

        Args:
            flow: The flow model to create the flow run for
            name: An optional name for the flow run
            parameters: Parameter overrides for this flow run.
            context: Optional run context data
            tags: a list of tags to apply to this flow run
            parent_task_run_id: if a subflow run is being created, the placeholder task run ID
                of the parent flow
            state: The initial state for the run. If not provided, defaults to
                `Scheduled` for now. Should always be a `Scheduled` type.
            flow_runner: An optional flow runnner to use to execute this flow run.

        Raises:
            httpx.RequestError: if Orion does not successfully create a run for any reason

        Returns:
            The flow run model
        """
        parameters = parameters or {}
        context = context or {}

        if state is None:
            state = schemas.states.Pending()

        # Retrieve the flow id
        flow_id = await self.create_flow(flow)

        flow_run_create = schemas.actions.FlowRunCreate(
            flow_id=flow_id,
            flow_version=flow.version,
            name=name,
            parameters=parameters,
            context=context,
            tags=list(tags or []),
            parent_task_run_id=parent_task_run_id,
            state=state,
            flow_runner=flow_runner.to_settings() if flow_runner else None,
        )

        flow_run_create_json = flow_run_create.dict(json_compatible=True)
        response = await self.post("/flow_runs/", json=flow_run_create_json)
        flow_run = schemas.core.FlowRun.parse_obj(response.json())

        # Restore the parameters to the local objects to retain expectations about
        # Python objects
        flow_run.parameters = parameters

        return flow_run

    async def update_flow_run(
        self,
        flow_run_id: UUID,
        flow_version: str = None,
        parameters: dict = None,
        name: str = None,
    ) -> None:
        """
        Update a flow run's details.

        Args:
            flow_run_id: the run ID to update
            flow_version: a new version string for the flow run
            parameters: a dictionary of updated parameter values for the run
            name: a new name for the flow run

        Returns:
            an `httpx.Response` object from the PATCH request
        """
        params = {}
        if flow_version is not None:
            params["flow_version"] = flow_version
        if parameters is not None:
            params["parameters"] = parameters
        if name is not None:
            params["name"] = name

        flow_run_data = schemas.actions.FlowRunUpdate(**params)

        return await self.patch(
            f"/flow_runs/{flow_run_id}",
            json=flow_run_data.dict(json_compatible=True, exclude_unset=True),
        )

    async def create_concurrency_limit(
        self,
        tag: str,
        concurrency_limit: int,
    ) -> UUID:
        """
        Create a tag concurrency limit in Orion. These limits govern concurrently
        running tasks.

        Args:
            tag: a tag the concurrency limit is applied to
            concurrency_limit: the maximum number of concurrent task runs for a given tag

        Raises:
            httpx.RequestError: if the concurrency limit was not created for any reason

        Returns:
            the ID of the concurrency limit in the backend
        """

        concurrency_limit_create = schemas.actions.ConcurrencyLimitCreate(
            tag=tag,
            concurrency_limit=concurrency_limit,
        )
        response = await self.post(
            "/concurrency_limits/",
            json=concurrency_limit_create.dict(json_compatible=True),
        )

        concurrency_limit_id = response.json().get("id")

        if not concurrency_limit_id:
            raise httpx.RequestError(f"Malformed response: {response}")

        return UUID(concurrency_limit_id)

    async def read_concurrency_limit_by_tag(
        self,
        tag: str,
    ):
        """
        Read the concurrency limit set on a specific tag.

        Args:
            tag: a tag the concurrency limit is applied to

        Raises:
            httpx.RequestError: if the concurrency limit was not created for any reason

        Returns:
            the concurrency limit set on a specific tag
        """
        response = await self.get(
            f"/concurrency_limits/tag/{tag}",
        )

        concurrency_limit_id = response.json().get("id")

        if not concurrency_limit_id:
            raise httpx.RequestError(f"Malformed response: {response}")

        concurrency_limit = schemas.core.ConcurrencyLimit.parse_obj(response.json())
        return concurrency_limit

    async def read_concurrency_limits(
        self,
        limit: int,
        offset: int,
    ):
        """
        Lists concurrency limits set on task run tags.

        Args:
            limit: the maximum number of concurrency limits returned
            offset: the concurrency limit query offset

        Returns:
            a list of concurrency limits
        """

        body = {
            "limit": limit,
            "offset": offset,
        }

        response = await self.post("/concurrency_limits/filter", json=body)
        return pydantic.parse_obj_as(
            List[schemas.core.ConcurrencyLimit], response.json()
        )

    async def delete_concurrency_limit_by_tag(
        self,
        tag: str,
    ):
        """
        Delete the concurrency limit set on a specific tag.

        Args:
            tag: a tag the concurrency limit is applied to

        Raises:
            httpx.RequestError

        Returns:
            True if the concurrency limit was deleted, False otherwise
        """
        try:
            response = await self.delete(
                f"/concurrency_limits/tag/{tag}",
            )
        except httpx.HTTPStatusError as e:
            if e.response.status_code == 404:
                return False
            else:
                raise e

        return True

    async def create_work_queue(
        self,
        name: str,
        tags: List[str] = None,
        deployment_ids: List[str] = None,
        flow_runner_types: List[str] = None,
    ) -> UUID:
        """
        Create a work queue.

        Args:
            name: a unique name for the work queue
            tags: an optional list of tags to filter on; only work scheduled with these tags
                will be included in the queue
            deployment_ids: an optional list of deployment IDs to filter on; only work scheduled from these deployments
                will be included in the queue
            flow_runner_types: an optional list of FlowRunner types to filter on; only work scheduled with these FlowRunners
                will be included in the queue

        Raises:
            httpx.RequestError

        Returns:
            UUID: The UUID of the newly created workflow
        """
        data = WorkQueueCreate(
            name=name,
            filter=QueueFilter(
                tags=tags or None,
                deployment_ids=deployment_ids or None,
                flow_runner_types=flow_runner_types or None,
            ),
        ).dict(json_compatible=True)
        response = await self.post("/work_queues/", json=data)
        work_queue_id = response.json().get("id")
        if not work_queue_id:
            raise httpx.RequestError(str(response))
        return UUID(work_queue_id)

    async def update_work_queue(self, id: str, **kwargs) -> bool:
        """
        Update properties of a work queue.

        Args:
            id: the ID of the work queue to update
            **kwargs: the fields to update

        Raises:
            ValueError: if no kwargs are provided
            httpx.RequestError: if the request fails

        Returns:
            bool: a boolean specifying whether the operation was successful
        """
        if not kwargs:
            raise ValueError("No fields provided to update.")

        data = WorkQueueUpdate(**kwargs).dict(json_compatible=True, exclude_unset=True)
        response = await self.patch(f"/work_queues/{id}", json=data)
        if response.status_code == 204:
            return True
        return False

    async def get_runs_in_work_queue(
        self,
        id: str,
        limit: int = 10,
        scheduled_before: datetime.datetime = None,
    ) -> List[schemas.core.FlowRun]:
        """
        Read flow runs off a work queue.

        Args:
            id: the id of the work queue to read from
            limit: a limit on the number of runs to return
            scheduled_before: a timestamp; only runs scheduled before this time will be returned.
                Defaults to now.

        Raises:
            httpx.RequestError

        Returns:
            List[schemas.core.FlowRun]: a list of FlowRun objects read from the queue
        """
        json_data = {"limit": limit}
        if scheduled_before:
            json_data.update({"scheduled_before": scheduled_before.isoformat()})

        response = await self.post(
            f"/work_queues/{id}/get_runs",
            json=json_data,
        )
        return pydantic.parse_obj_as(List[schemas.core.FlowRun], response.json())

    async def read_work_queue(
        self,
        id: str,
    ) -> schemas.core.WorkQueue:
        """
        Read a work queue.

        Args:
            id: the id of the work queue to load

        Raises:
            httpx.RequestError

        Returns:
            WorkQueue: an instantiated WorkQueue object
        """
        response = await self.get(f"/work_queues/{id}")
        return schemas.core.WorkQueue.parse_obj(response.json())

    async def read_work_queues(
        self,
        limit: int = None,
        offset: int = 0,
    ) -> List[schemas.core.WorkQueue]:
        """
        Query Orion for work queues.

        Args:
            limit: a limit for the query
            offset: an offset for the query

        Returns:
            a list of [WorkQueue model][prefect.orion.schemas.core.WorkQueue] representations
                of the work queues
        """
        body = {
            "limit": limit,
            "offset": offset,
        }
        response = await self.post(f"/work_queues/filter", json=body)
        return pydantic.parse_obj_as(List[schemas.core.WorkQueue], response.json())

    async def delete_work_queue_by_id(
        self,
        id: str,
    ):
        """
        Delete a work queue by its ID.

        Args:
            id: the id of the work queue to delete

        Raises:
            httpx.RequestError

        Returns:
            True if the work queue was deleted, False otherwise
        """
        try:
            response = await self.delete(
                f"/work_queues/{id}",
            )
        except httpx.HTTPStatusError as e:
            if e.response.status_code == 404:
                return False
            else:
                raise e

        return True

    async def create_block(
        self,
        block: Block,
        block_spec_id: UUID = None,
        name: str = None,
    ) -> Optional[UUID]:
        """
        Create a block in Orion. This data is used to configure a corresponding
        Block.
        """

        block_fields = block.dict(exclude=["block_name", "block_id", "block_spec_id"])

        if not block_spec_id or block.block_spec_id:
            raise ValueError(
                "No block spec ID provided either on the block or as an argument."
            )
        elif not name or block.name:
            raise ValueError(
                "No block name provided either on the block or as an argument."
            )

        block_create = schemas.actions.BlockCreate(
            name=name or block.name,
            block_spec_id=block_spec_id or block.block_spec_id,
            data=block_fields,
        )

        try:
            response = await self.post(
                "/blocks/",
                json=block_create.dict(json_compatible=True),
            )
        except httpx.HTTPStatusError as e:
            if e.response.status_code == 400:
                return False
            else:
                raise e

        return UUID(response.json().get("id"))

    async def read_block(self, block_id: UUID):
        """
        Read the block with the specified name that corresponds to a
        specific block spec name and version.

        Args:
            block_id (UUID): the block id

        Raises:
            httpx.RequestError: if the block was not found for any reason

        Returns:
            A hydrated block or None.
        """
        response = await self.get(f"/blocks/{block_id}")
        return create_block_from_api_block(response.json())

    async def read_block_by_name(
        self,
        name: str,
        block_spec_name: str,
        block_spec_version: str,
    ):
        """
        Read the block with the specified name that corresponds to a
        specific block spec name and version.

        Args:
            name (str): The block name.
            block_spec_name (str): the block spec name
            block_spec_version (str): the block spec version. If not provided,
                the most recent matching version will be returned.

        Raises:
            httpx.RequestError: if the block was not found for any reason

        Returns:
            A hydrated block or None.
        """
        response = await self.get(
            f"/block_specs/{block_spec_name}/versions/{block_spec_version}/block/{name}",
        )
        return create_block_from_api_block(response.json())

    async def create_deployment(
        self,
        flow_id: UUID,
        name: str,
        flow_data: DataDocument,
        schedule: schemas.schedules.SCHEDULE_TYPES = None,
        parameters: Dict[str, Any] = None,
        tags: List[str] = None,
        flow_runner: "FlowRunner" = None,
    ) -> UUID:
        """
        Create a flow deployment in Orion.

        Args:
            flow_id: the flow ID to create a deployment for
            name: the name of the deployment
            flow_data: a data document that can be resolved into a flow object or script
            schedule: an optional schedule to apply to the deployment
            tags: an optional list of tags to apply to the deployment
            flow_runner: an optional flow runner to specify for this deployment

        Raises:
            httpx.RequestError: if the deployment was not created for any reason

        Returns:
            the ID of the deployment in the backend
        """
        deployment_create = schemas.actions.DeploymentCreate(
            flow_id=flow_id,
            name=name,
            schedule=schedule,
            flow_data=flow_data,
            parameters=dict(parameters or {}),
            tags=list(tags or []),
            flow_runner=flow_runner.to_settings() if flow_runner else None,
        )

        response = await self.post(
            "/deployments/", json=deployment_create.dict(json_compatible=True)
        )
        deployment_id = response.json().get("id")
        if not deployment_id:
            raise httpx.RequestError(f"Malformed response: {response}")

        return UUID(deployment_id)

    async def read_deployment(
        self,
        deployment_id: UUID,
    ) -> schemas.core.Deployment:
        """
        Query Orion for a deployment by id.

        Args:
            deployment_id: the deployment ID of interest

        Returns:
            a [Deployment model][prefect.orion.schemas.core.Deployment] representation of the deployment
        """
        response = await self.get(f"/deployments/{deployment_id}")
        return schemas.core.Deployment.parse_obj(response.json())

    async def read_deployment_by_name(
        self,
        name: str,
    ) -> schemas.core.Deployment:
        """
        Query Orion for a deployment by name.

        Args:
            name: the deployment name of interest

        Returns:
            a [Deployment model][prefect.orion.schemas.core.Deployment] representation of the deployment
        """
        response = await self.get(f"/deployments/name/{name}")
        return schemas.core.Deployment.parse_obj(response.json())

    async def read_deployments(
        self,
        *,
        flow_filter: schemas.filters.FlowFilter = None,
        flow_run_filter: schemas.filters.FlowRunFilter = None,
        task_run_filter: schemas.filters.TaskRunFilter = None,
        deployment_filter: schemas.filters.DeploymentFilter = None,
        limit: int = None,
        offset: int = 0,
    ) -> schemas.core.Deployment:
        """
        Query Orion for deployments. Only deployments matching all
        the provided criteria will be returned.

        Args:
            flow_filter: filter criteria for flows
            flow_run_filter: filter criteria for flow runs
            task_run_filter: filter criteria for task runs
            deployment_filter: filter criteria for deployments
            limit: a limit for the deployment query
            offset: an offset for the deployment query

        Returns:
            a list of [Deployment model][prefect.orion.schemas.core.Deployment] representation
                of the deployments
        """
        body = {
            "flows": (flow_filter.dict(json_compatible=True) if flow_filter else None),
            "flow_runs": (
                flow_run_filter.dict(json_compatible=True) if flow_run_filter else None
            ),
            "task_runs": (
                task_run_filter.dict(json_compatible=True) if task_run_filter else None
            ),
            "deployments": (
                deployment_filter.dict(json_compatible=True)
                if deployment_filter
                else None
            ),
            "limit": limit,
            "offset": offset,
        }
        response = await self.post(f"/deployments/filter", json=body)
        return pydantic.parse_obj_as(List[schemas.core.Deployment], response.json())

    async def read_flow_run(self, flow_run_id: UUID) -> schemas.core.FlowRun:
        """
        Query Orion for a flow run by id.

        Args:
            flow_run_id: the flow run ID of interest

        Returns:
            a [Flow Run model][prefect.orion.schemas.core.FlowRun] representation of the flow run
        """
        response = await self.get(f"/flow_runs/{flow_run_id}")
        return schemas.core.FlowRun.parse_obj(response.json())

    async def read_flow_runs(
        self,
        *,
        flow_filter: schemas.filters.FlowFilter = None,
        flow_run_filter: schemas.filters.FlowRunFilter = None,
        task_run_filter: schemas.filters.TaskRunFilter = None,
        deployment_filter: schemas.filters.DeploymentFilter = None,
        sort: schemas.sorting.FlowRunSort = None,
        limit: int = None,
        offset: int = 0,
    ) -> List[schemas.core.FlowRun]:
        """
        Query Orion for flow runs. Only flow runs matching all criteria will
        be returned.

        Args:
            flow_filter: filter criteria for flows
            flow_run_filter: filter criteria for flow runs
            task_run_filter: filter criteria for task runs
            deployment_filter: filter criteria for deployments
            sort: sort criteria for the flow runs
            limit: limit for the flow run query
            offset: offset for the flow run query

        Returns:
            a list of [Flow Run model][prefect.orion.schemas.core.FlowRun] representation
                of the flow runs
        """
        body = {
            "flows": (flow_filter.dict(json_compatible=True) if flow_filter else None),
            "flow_runs": (
                flow_run_filter.dict(json_compatible=True) if flow_run_filter else None
            ),
            "task_runs": (
                task_run_filter.dict(json_compatible=True) if task_run_filter else None
            ),
            "deployments": (
                deployment_filter.dict(json_compatible=True)
                if deployment_filter
                else None
            ),
            "sort": sort,
            "limit": limit,
            "offset": offset,
        }

        response = await self.post(f"/flow_runs/filter", json=body)
        return pydantic.parse_obj_as(List[schemas.core.FlowRun], response.json())

    async def persist_data(
        self,
        data: bytes,
    ) -> DataDocument:
        """
        Persist data in orion and return the orion data document

        Args:
            data: the data to persist

        Returns:
            Orion data document pointing to persisted data.
        """

        # get default storage block
        default_block_response = await self.post("/blocks/get_default_storage_block")
        if not default_block_response.json():
            warnings.warn(
                "No default storage has been set on the server. "
                "Using temporary local storage for results."
            )
            block = storage.TempStorageBlock()
        else:
            block = create_block_from_api_block(default_block_response.json())

        storage_token = await block.write(data)
        storage_datadoc = DataDocument.encode(
            encoding="blockstorage",
            data={"data": storage_token, "block_id": block.block_id},
        )
        return storage_datadoc

    async def retrieve_data(
        self,
        data_document: DataDocument,
    ) -> bytes:
        """
        Exchange a storage data document for the data previously persisted.

        Args:
            data_document: The data document used to store data.

        Returns:
            The persisted data in bytes.
        """
        block_document = data_document.decode()
        embedded_datadoc = block_document["data"]
        block_id = block_document["block_id"]
        if block_id is not None:
            storage_block = await self.read_block(block_id)
        else:
            storage_block = storage.TempStorageBlock()
        return await storage_block.read(embedded_datadoc)

    async def persist_object(
        self, obj: Any, encoder: str = "cloudpickle"
    ) -> DataDocument:
        """
        Persist an object in orion and return the orion data document

        Args:
            obj: the object to persist
            encoder: An optional encoder for the data document.

        Returns:
            Data document pointing to persisted data.
        """
        datadoc = DataDocument.encode(encoding=encoder, data=obj)
        return await self.persist_data(datadoc.json().encode())

    async def retrieve_object(self, storage_datadoc: DataDocument) -> Any:
        """
        Exchange a data document for the object previously persisted.

        Args:
            storage_datadoc: The storage data document to retrieve.

        Returns:
            the persisted object
        """
        datadoc = DataDocument.parse_raw(await self.retrieve_data(storage_datadoc))
        return datadoc.decode()

    async def set_flow_run_state(
        self,
        flow_run_id: UUID,
        state: schemas.states.State,
        force: bool = False,
        orion_doc: schemas.data.DataDocument = None,
    ) -> OrchestrationResult:
        """
        Set the state of a flow run.

        Args:
            flow_run_id: the id of the flow run
            state: the state to set
            force: if True, disregard orchestration logic when setting the state,
                forcing the Orion API to accept the state
            orion_doc: an optional orion data document representing the state's data,
                if provided it will override `state.data`

        Returns:
            a [OrchestrationResult model][prefect.orion.orchestration.rules.OrchestrationResult]
                representation of state orchestration output
        """
        state_data = schemas.actions.StateCreate(
            type=state.type,
            name=state.name,
            message=state.message,
            data=orion_doc or state.data,
            state_details=state.state_details,
        )
        state_data.state_details.flow_run_id = flow_run_id

        # Attempt to serialize the given data
        try:
            state_data_json = state_data.dict(json_compatible=True)
        except TypeError:
            # Drop the user data
            state_data.data = None
            state_data_json = state_data.dict(json_compatible=True)

        response = await self.post(
            f"/flow_runs/{flow_run_id}/set_state",
            json=dict(state=state_data_json, force=force),
        )
        return OrchestrationResult.parse_obj(response.json())

    async def read_flow_run_states(
        self, flow_run_id: UUID
    ) -> List[schemas.states.State]:
        """
        Query for the states of a flow run

        Args:
            flow_run_id: the id of the flow run

        Returns:
            a list of [State model][prefect.orion.schemas.states.State] representation
                of the flow run states
        """
        response = await self.get(
            "/flow_run_states/", params=dict(flow_run_id=flow_run_id)
        )
        return pydantic.parse_obj_as(List[schemas.states.State], response.json())

    async def create_task_run(
        self,
        task: "Task",
        flow_run_id: UUID,
        dynamic_key: str,
        name: str = None,
        extra_tags: Iterable[str] = None,
        state: schemas.states.State = None,
        task_inputs: Dict[
            str,
            List[
                Union[
                    schemas.core.TaskRunResult,
                    schemas.core.Parameter,
                    schemas.core.Constant,
                ]
            ],
        ] = None,
    ) -> UUID:
        """
        Create a task run

        Args:
            task: The Task to run
            flow_run_id: The flow run id with which to associate the task run
            dynamic_key: A key unique to this particular run of a Task within the flow
            name: An optional name for the task run
            extra_tags: an optional list of extra tags to apply to the task run in
                addition to `task.tags`
            state: The initial state for the run. If not provided, defaults to
                `Pending` for now. Should always be a `Scheduled` type.
            task_inputs: the set of inputs passed to the task

        Returns:
            The UUID of the newly created task run
        """
        tags = set(task.tags).union(extra_tags or [])

        if state is None:
            state = schemas.states.Pending()

        task_run_data = schemas.actions.TaskRunCreate(
            name=name or f"{task.name}-{task.task_key[:8]}-{dynamic_key}",
            flow_run_id=flow_run_id,
            task_key=task.task_key,
            dynamic_key=dynamic_key,
            tags=list(tags),
            empirical_policy=schemas.core.TaskRunPolicy(
                max_retries=task.retries,
                retry_delay_seconds=task.retry_delay_seconds,
            ),
            state=state,
            task_inputs=task_inputs or {},
        )

        response = await self.post(
            "/task_runs/", json=task_run_data.dict(json_compatible=True)
        )
        return TaskRun.parse_obj(response.json())

    async def read_task_run(self, task_run_id: UUID) -> schemas.core.TaskRun:
        """
        Query Orion for a task run by id.

        Args:
            task_run_id: the task run ID of interest

        Returns:
            a [Task Run model][prefect.orion.schemas.core.TaskRun] representation of the task run
        """
        response = await self.get(f"/task_runs/{task_run_id}")
        return schemas.core.TaskRun.parse_obj(response.json())

    async def read_task_runs(
        self,
        *,
        flow_filter: schemas.filters.FlowFilter = None,
        flow_run_filter: schemas.filters.FlowRunFilter = None,
        task_run_filter: schemas.filters.TaskRunFilter = None,
        deployment_filter: schemas.filters.DeploymentFilter = None,
        sort: schemas.sorting.TaskRunSort = None,
        limit: int = None,
        offset: int = 0,
    ) -> List[schemas.core.TaskRun]:
        """
        Query Orion for task runs. Only task runs matching all criteria will
        be returned.

        Args:
            flow_filter: filter criteria for flows
            flow_run_filter: filter criteria for flow runs
            task_run_filter: filter criteria for task runs
            deployment_filter: filter criteria for deployments
            sort: sort criteria for the task runs
            limit: a limit for the task run query
            offset: an offset for the task run query

        Returns:
            a list of [Task Run model][prefect.orion.schemas.core.TaskRun] representation
                of the task runs
        """
        body = {
            "flows": (flow_filter.dict(json_compatible=True) if flow_filter else None),
            "flow_runs": (
                flow_run_filter.dict(json_compatible=True) if flow_run_filter else None
            ),
            "task_runs": (
                task_run_filter.dict(json_compatible=True) if task_run_filter else None
            ),
            "deployments": (
                deployment_filter.dict(json_compatible=True)
                if deployment_filter
                else None
            ),
            "sort": sort,
            "limit": limit,
            "offset": offset,
        }
        response = await self.post(f"/task_runs/filter", json=body)
        return pydantic.parse_obj_as(List[schemas.core.TaskRun], response.json())

    async def propose_state(
        self,
        state: schemas.states.State,
        task_run_id: UUID = None,
        flow_run_id: UUID = None,
    ) -> schemas.states.State:
        """
        Propose a new state for a flow run or task run, invoking Orion
        orchestration logic.

        If the proposed state is accepted, the provided `state` will be
        augmented with details and returned.

        If the proposed state is rejected, a new state returned by the
        Orion API will be returned.

        If the proposed state results in a WAIT instruction from the Orion
        API, the function will sleep and attempt to propose the state again.

        If the proposed state results in an ABORT instruction from the Orion
        API, an error will be raised.

        Args:
            state: a new state for the task or flow run
            task_run_id: an optional task run id, used when proposing task run states
            flow_run_id: an optional flow run id, used when proposing flow run states

        Returns:
            a [State model][prefect.orion.schemas.states.State] representation of the
                flow or task run state

        Raises:
            ValueError: if neither task_run_id or flow_run_id is provided
            prefect.exceptions.Abort: if an ABORT instruction is received from
                the Orion API
        """

        # Determine if working with a task run or flow run
        if not task_run_id and not flow_run_id:
            raise ValueError("You must provide either a `task_run_id` or `flow_run_id`")

        orion_doc = None
        # Exchange the user data document for an orion data document
        if state.data:
            # persist data reference in Orion
            orion_doc = await self.persist_data(state.data.json().encode())

        # Attempt to set the state
        if task_run_id:
            response = await self.set_task_run_state(
                task_run_id, state, orion_doc=orion_doc
            )
        elif flow_run_id:
            response = await self.set_flow_run_state(
                flow_run_id, state, orion_doc=orion_doc
            )
        else:
            raise ValueError(
                "Neither flow run id or task run id were provided. At least one must "
                "be given."
            )

        # Parse the response to return the new state
        if response.status == schemas.responses.SetStateStatus.ACCEPT:
            # Update the state with the details if provided
            if response.state.state_details:
                state.state_details = response.state.state_details
            return state

        elif response.status == schemas.responses.SetStateStatus.ABORT:
            raise prefect.exceptions.Abort(response.details.reason)

        elif response.status == schemas.responses.SetStateStatus.WAIT:
            self.logger.debug(
                f"Received wait instruction for {response.details.delay_seconds}s: "
                f"{response.details.reason}"
            )
            await anyio.sleep(response.details.delay_seconds)
            return await self.propose_state(
                state, task_run_id=task_run_id, flow_run_id=flow_run_id
            )

        elif response.status == schemas.responses.SetStateStatus.REJECT:
            server_state = response.state
            if server_state.data:
                if server_state.data.encoding == "blockstorage":
                    datadoc = DataDocument.parse_raw(
                        await self.retrieve_data(server_state.data)
                    )
                    server_state.data = datadoc

            return server_state

        else:
            raise ValueError(
                f"Received unexpected `SetStateStatus` from server: {response.status!r}"
            )

    async def set_task_run_state(
        self,
        task_run_id: UUID,
        state: schemas.states.State,
        force: bool = False,
        orion_doc: schemas.data.DataDocument = None,
    ) -> OrchestrationResult:
        """
        Set the state of a task run.

        Args:
            task_run_id: the id of the task run
            state: the state to set
            force: if True, disregard orchestration logic when setting the state,
                forcing the Orion API to accept the state
            orion_doc: an optional orion data document representing the state's data,
                if provided it will override `state.data`

        Returns:
            a [OrchestrationResult model][prefect.orion.orchestration.rules.OrchestrationResult]
                representation of state orchestration output
        """
        state_data = schemas.actions.StateCreate(
            type=state.type,
            message=state.message,
            data=orion_doc or state.data,
            state_details=state.state_details,
        )
        state_data.state_details.task_run_id = task_run_id

        # Attempt to serialize the given data
        try:
            state_data_json = state_data.dict(json_compatible=True)
        except TypeError:
            # Drop the user data
            state_data.data = None
            state_data_json = state_data.dict(json_compatible=True)

        response = await self.post(
            f"/task_runs/{task_run_id}/set_state",
            json=dict(state=state_data_json, force=force),
        )
        return OrchestrationResult.parse_obj(response.json())

    async def read_task_run_states(
        self, task_run_id: UUID
    ) -> List[schemas.states.State]:
        """
        Query for the states of a task run

        Args:
            task_run_id: the id of the task run

        Returns:
            a list of [State model][prefect.orion.schemas.states.State] representation
                of the task run states
        """
        response = await self.get(
            "/task_run_states/", params=dict(task_run_id=task_run_id)
        )
        return pydantic.parse_obj_as(List[schemas.states.State], response.json())

    async def create_logs(self, logs: Iterable[Union[LogCreate, dict]]) -> None:
        """
        Create logs for a flow or task run

        Args:
            logs: An iterable of `LogCreate` objects or already json-compatible dicts
        """
        serialized_logs = [
            log.dict(json_compatible=True) if isinstance(log, LogCreate) else log
            for log in logs
        ]
        await self.post(f"/logs/", json=serialized_logs)

    async def read_logs(
        self, log_filter: LogFilter = None, limit: int = None, offset: int = None
    ) -> None:
        """
        Read flow and task run logs.
        """
        body = {
            "filter": log_filter.dict(json_compatible=True) if log_filter else None,
            "limit": limit,
            "offset": offset,
        }

        response = await self.post(f"/logs/filter", json=body)
        return pydantic.parse_obj_as(List[schemas.core.Log], response.json())

    async def resolve_datadoc(self, datadoc: DataDocument) -> Any:
        """
        Recursively decode possibly nested data documents.

        "orion" encoded documents will be retrieved from the server.

        Args:
            datadoc: The data document to resolve

        Returns:
            a decoded object, the innermost data
        """
        if not isinstance(datadoc, DataDocument):
            raise TypeError(
                f"`resolve_datadoc` received invalid type {type(datadoc).__name__}"
            )

        async def resolve_inner(data):
            if isinstance(data, bytes):
                try:
                    data = DataDocument.parse_raw(data)
                except pydantic.ValidationError:
                    return data

            if isinstance(data, DataDocument):
                if data.encoding == "blockstorage":
                    data = await self.retrieve_data(data)
                else:
                    data = data.decode()
                return await resolve_inner(data)

            return data

        return await resolve_inner(datadoc)

    async def __aenter__(self):
        await self._client.__aenter__()
        return self

    async def __aexit__(self, *exc_info):
        return await self._client.__aexit__(*exc_info)

    def __enter__(self):
        raise RuntimeError(
            "The `OrionClient` must be entered with an async context. Use 'async "
            "with OrionClient(...)' not 'with OrionClient(...)'"
        )

    def __exit__(self, *_):
        assert False, "This should never be called but must be defined for __enter__"<|MERGE_RESOLUTION|>--- conflicted
+++ resolved
@@ -15,11 +15,8 @@
 ```
 </div>
 """
-<<<<<<< HEAD
 import datetime
-=======
 import warnings
->>>>>>> acad8f3f
 from functools import wraps
 from typing import TYPE_CHECKING, Any, Dict, Iterable, List, Optional, Union
 from uuid import UUID
