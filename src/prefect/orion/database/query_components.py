import datetime
from abc import ABC, abstractmethod, abstractproperty
from typing import TYPE_CHECKING, Hashable, List, Optional, Tuple
from uuid import UUID

import pendulum
import sqlalchemy as sa
from sqlalchemy.dialects import postgresql, sqlite
from sqlalchemy.ext.asyncio import AsyncSession

from prefect.orion import schemas
from prefect.orion.utilities.database import UUID as UUIDTypeDecorator
from prefect.orion.utilities.database import json_has_any_key

if TYPE_CHECKING:
    from prefect.orion.database.interface import OrionDBInterface


class BaseQueryComponents(ABC):
    """
    Abstract base class used to inject dialect-specific SQL operations into Orion.
    """

    def _unique_key(self) -> Tuple[Hashable, ...]:
        """
        Returns a key used to determine whether to instantiate a new DB interface.
        """
        return (self.__class__,)

    # --- dialect-specific SqlAlchemy bindings

    @abstractmethod
    def insert(self, obj):
        """dialect-specific insert statement"""

    @abstractmethod
    def greatest(self, *values):
        """dialect-specific SqlAlchemy binding"""

    @abstractmethod
    def least(self, *values):
        """dialect-specific SqlAlchemy binding"""

    # --- dialect-specific JSON handling

    @abstractproperty
    def uses_json_strings(self) -> bool:
        """specifies whether the configured dialect returns JSON as strings"""

    @abstractmethod
    def cast_to_json(self, json_obj):
        """casts to JSON object if necessary"""

    @abstractmethod
    def build_json_object(self, *args):
        """builds a JSON object from sequential key-value pairs"""

    @abstractmethod
    def json_arr_agg(self, json_array):
        """aggregates a JSON array"""

    # --- dialect-optimized subqueries

    @abstractmethod
    def make_timestamp_intervals(
        self,
        start_time: datetime.datetime,
        end_time: datetime.datetime,
        interval: datetime.timedelta,
    ):
        ...

    @abstractmethod
    def set_state_id_on_inserted_flow_runs_statement(
        self,
        fr_model,
        frs_model,
        inserted_flow_run_ids,
        insert_flow_run_states,
    ):
        ...

    @abstractmethod
    async def get_flow_run_notifications_from_queue(
        self, session: AsyncSession, db: "OrionDBInterface", limit: int
    ):
        """Database-specific implementation of reading notifications from the queue and deleting them"""

    async def queue_flow_run_notifications(
        self,
        session: sa.orm.session,
        flow_run: schemas.core.FlowRun,
        db: "OrionDBInterface",
    ):
        """Database-specific implementation of queueing notifications for a flow run"""
        # insert a <policy, state> pair into the notification queue
        stmt = (await db.insert(db.FlowRunNotificationQueue)).from_select(
            [
                db.FlowRunNotificationQueue.flow_run_notification_policy_id,
                db.FlowRunNotificationQueue.flow_run_state_id,
            ],
            # ... by selecting from any notification policy that matches the criteria
            sa.select(
                db.FlowRunNotificationPolicy.id,
                sa.cast(sa.literal(str(flow_run.state_id)), UUIDTypeDecorator),
            )
            .select_from(db.FlowRunNotificationPolicy)
            .where(
                sa.and_(
                    # the policy is active
                    db.FlowRunNotificationPolicy.is_active.is_(True),
                    # the policy state names aren't set or match the current state name
                    sa.or_(
                        db.FlowRunNotificationPolicy.state_names == [],
                        json_has_any_key(
                            db.FlowRunNotificationPolicy.state_names,
                            [flow_run.state_name],
                        ),
                    ),
                    # the policy tags aren't set, or the tags match the flow run tags
                    sa.or_(
                        db.FlowRunNotificationPolicy.tags == [],
                        json_has_any_key(
                            db.FlowRunNotificationPolicy.tags, flow_run.tags
                        ),
                    ),
                )
            ),
            # don't send python defaults as part of the insert statement, because they are
            # evaluated once per statement and create unique constraint violations on each row
            include_defaults=False,
        )
        await session.execute(stmt)

    def get_scheduled_flow_runs_from_work_queues(
        self,
        db: "OrionDBInterface",
        limit_per_queue: Optional[int] = None,
        work_queue_ids: Optional[List[UUID]] = None,
        scheduled_before: Optional[datetime.datetime] = None,
    ):
        """
        Returns all scheduled runs in work queues, subject to provided parameters.

        This query returns a `(db.FlowRun, db.WorkQueue.id)` pair; calling
        `result.all()` will return both; calling `result.scalars().unique().all()`
        will return only the flow run because it grabs the first result.
        """

        # get any work queues that have a concurrency limit, and compute available
        # slots as their limit less the number of running flows
        concurrency_queues = (
            sa.select(
                db.WorkQueue.id,
                self.greatest(
                    0, db.WorkQueue.concurrency_limit - sa.func.count(db.FlowRun.id)
                ).label("available_slots"),
            )
            .select_from(db.WorkQueue)
            .join(
                db.FlowRun,
                sa.and_(
                    self._flow_run_work_queue_join_clause(db.FlowRun, db.WorkQueue),
                    db.FlowRun.state_type.in_(["RUNNING", "PENDING"]),
                ),
                isouter=True,
            )
            .where(db.WorkQueue.concurrency_limit.is_not(None))
            .group_by(db.WorkQueue.id)
            .cte("concurrency_queues")
        )

        # use the available slots information to generate a join
        # for all scheduled runs
        scheduled_flow_runs, join_criteria = self._get_scheduled_flow_runs_join(
            db=db,
            work_queue_query=concurrency_queues,
            limit_per_queue=limit_per_queue,
            scheduled_before=scheduled_before,
        )

        # starting with the work queue table, join the limited queues to get the
        # concurrency information and the scheduled flow runs to load all applicable
        # runs. this will return all the scheduled runs allowed by the parameters
        query = (
            # return a flow run and work queue id
            sa.select(
                sa.orm.aliased(db.FlowRun, scheduled_flow_runs),
                db.WorkQueue.id.label("work_queue_id"),
            )
            .select_from(db.WorkQueue)
            .join(
                concurrency_queues,
                db.WorkQueue.id == concurrency_queues.c.id,
                isouter=True,
            )
            .join(scheduled_flow_runs, join_criteria)
            .where(
                db.WorkQueue.is_paused.is_(False),
                db.WorkQueue.id.in_(work_queue_ids) if work_queue_ids else True,
            )
            .order_by(
                scheduled_flow_runs.c.next_scheduled_start_time,
                scheduled_flow_runs.c.id,
            )
        )

        return query

    def _get_scheduled_flow_runs_join(
        self,
        db: "OrionDBInterface",
        work_queue_query,
        limit_per_queue: Optional[int],
        scheduled_before: Optional[datetime.datetime],
    ):
        """Used by self.get_scheduled_flow_runs_from_work_queue, allowing just
        this function to be changed on a per-dialect basis"""

        # precompute for readability
        scheduled_before_clause = (
            db.FlowRun.next_scheduled_start_time <= scheduled_before
            if scheduled_before is not None
            else True
        )

        # get scheduled flow runs with lateral join where the limit is the
        # available slots per queue
        scheduled_flow_runs = (
            sa.select(db.FlowRun)
            .where(
                self._flow_run_work_queue_join_clause(db.FlowRun, db.WorkQueue),
                db.FlowRun.state_type == "SCHEDULED",
                scheduled_before_clause,
            )
            .with_for_update(skip_locked=True)
            # if null, no limit will be applied
            .limit(sa.func.least(limit_per_queue, work_queue_query.c.available_slots))
            .lateral("scheduled_flow_runs")
        )

        join_criteria = True

        return scheduled_flow_runs, join_criteria

    def _flow_run_work_queue_join_clause(self, flow_run, work_queue):
        """
        On clause for for joining flow runs to work queues

        Used by self.get_scheduled_flow_runs_from_work_queue, allowing just
        this function to be changed on a per-dialect basis
        """
        return sa.and_(flow_run.work_queue_name == work_queue.name)

    async def read_block_documents(
        self,
        session: sa.orm.Session,
        db: "OrionDBInterface",
        block_document_filter: Optional[schemas.filters.BlockDocumentFilter] = None,
        block_type_filter: Optional[schemas.filters.BlockTypeFilter] = None,
        block_schema_filter: Optional[schemas.filters.BlockSchemaFilter] = None,
        include_secrets: bool = False,
        offset: Optional[int] = None,
        limit: Optional[int] = None,
    ):

        # if no filter is provided, one is created that excludes anonymous blocks
        if block_document_filter is None:
            block_document_filter = schemas.filters.BlockDocumentFilter(
                is_anonymous=schemas.filters.BlockDocumentFilterIsAnonymous(eq_=False)
            )

        # --- Query for Parent Block Documents
        # begin by building a query for only those block documents that are selected
        # by the provided filters
        filtered_block_documents_query = sa.select(db.BlockDocument.id).where(
            block_document_filter.as_sql_filter(db)
        )

        if block_type_filter is not None:
            block_type_exists_clause = sa.select(db.BlockType).where(
                db.BlockType.id == db.BlockDocument.block_type_id,
                block_type_filter.as_sql_filter(db),
            )
            filtered_block_documents_query = filtered_block_documents_query.where(
                block_type_exists_clause.exists()
            )

        if block_schema_filter is not None:
            block_schema_exists_clause = sa.select(db.BlockSchema).where(
                db.BlockSchema.id == db.BlockDocument.block_schema_id,
                block_schema_filter.as_sql_filter(db),
            )
            filtered_block_documents_query = filtered_block_documents_query.where(
                block_schema_exists_clause.exists()
            )

        if offset is not None:
            filtered_block_documents_query = filtered_block_documents_query.offset(
                offset
            )

        if limit is not None:
            filtered_block_documents_query = filtered_block_documents_query.limit(limit)

        filtered_block_documents_query = filtered_block_documents_query.cte(
            "filtered_block_documents"
        )

        # --- Query for Referenced Block Documents
        # next build a recursive query for (potentially nested) block documents
        # that reference the filtered block documents
        block_document_references_query = (
            sa.select(db.BlockDocumentReference)
            .filter(
                db.BlockDocumentReference.parent_block_document_id.in_(
                    sa.select(filtered_block_documents_query.c.id)
                )
            )
            .cte("block_document_references", recursive=True)
        )
        block_document_references_join = sa.select(db.BlockDocumentReference).join(
            block_document_references_query,
            db.BlockDocumentReference.parent_block_document_id
            == block_document_references_query.c.reference_block_document_id,
        )
        recursive_block_document_references_cte = (
            block_document_references_query.union_all(block_document_references_join)
        )

        # --- Final Query for All Block Documents
        # build a query that unions:
        # - the filtered block documents
        # - with any block documents that are discovered as (potentially nested) references
        all_block_documents_query = sa.union_all(
            # first select the parent block
            sa.select(
                [
                    db.BlockDocument,
                    sa.null().label("reference_name"),
                    sa.null().label("reference_parent_block_document_id"),
                ]
            )
            .select_from(db.BlockDocument)
            .where(
                db.BlockDocument.id.in_(sa.select(filtered_block_documents_query.c.id))
            ),
            #
            # then select any referenced blocks
            sa.select(
                [
                    db.BlockDocument,
                    recursive_block_document_references_cte.c.name,
                    recursive_block_document_references_cte.c.parent_block_document_id,
                ]
            )
            .select_from(db.BlockDocument)
            .join(
                recursive_block_document_references_cte,
                db.BlockDocument.id
                == recursive_block_document_references_cte.c.reference_block_document_id,
            ),
        ).cte("all_block_documents_query")

        # the final union query needs to be `aliased` for proper ORM unpacking
        # and also be sorted
        return (
            sa.select(
                sa.orm.aliased(db.BlockDocument, all_block_documents_query),
                all_block_documents_query.c.reference_name,
                all_block_documents_query.c.reference_parent_block_document_id,
            )
            .select_from(all_block_documents_query)
            .order_by(all_block_documents_query.c.name)
        )


class AsyncPostgresQueryComponents(BaseQueryComponents):
    # --- Postgres-specific SqlAlchemy bindings

    def insert(self, obj):
        return postgresql.insert(obj)

    def greatest(self, *values):
        return sa.func.greatest(*values)

    def least(self, *values):
        return sa.func.least(*values)

    # --- Postgres-specific JSON handling

    @property
    def uses_json_strings(self):
        return False

    def cast_to_json(self, json_obj):
        return json_obj

    def build_json_object(self, *args):
        return sa.func.jsonb_build_object(*args)

    def json_arr_agg(self, json_array):
        return sa.func.jsonb_agg(json_array)

    # --- Postgres-optimized subqueries

    def make_timestamp_intervals(
        self,
        start_time: datetime.datetime,
        end_time: datetime.datetime,
        interval: datetime.timedelta,
    ):
        # validate inputs
        start_time = pendulum.instance(start_time)
        end_time = pendulum.instance(end_time)
        assert isinstance(interval, datetime.timedelta)
        return (
            sa.select(
                sa.literal_column("dt").label("interval_start"),
                (sa.literal_column("dt") + interval).label("interval_end"),
            )
            .select_from(
                sa.func.generate_series(start_time, end_time, interval).alias("dt")
            )
            .where(sa.literal_column("dt") < end_time)
            # grab at most 500 intervals
            .limit(500)
        )

    def set_state_id_on_inserted_flow_runs_statement(
        self,
        fr_model,
        frs_model,
        inserted_flow_run_ids,
        insert_flow_run_states,
    ):
        """Given a list of flow run ids and associated states, set the state_id
        to the appropriate state for all flow runs"""
        # postgres supports `UPDATE ... FROM` syntax
        stmt = (
            sa.update(fr_model)
            .where(
                fr_model.id.in_(inserted_flow_run_ids),
                frs_model.flow_run_id == fr_model.id,
                frs_model.id.in_([r["id"] for r in insert_flow_run_states]),
            )
            .values(state_id=frs_model.id)
            # no need to synchronize as these flow runs are entirely new
            .execution_options(synchronize_session=False)
        )
        return stmt

    async def get_flow_run_notifications_from_queue(
        self, session: AsyncSession, db: "OrionDBInterface", limit: int
    ) -> List:

        queued_notifications = (
            sa.delete(db.FlowRunNotificationQueue)
            .returning(
                db.FlowRunNotificationQueue.id,
                db.FlowRunNotificationQueue.flow_run_notification_policy_id,
                db.FlowRunNotificationQueue.flow_run_state_id,
            )
            .where(
                db.FlowRunNotificationQueue.id.in_(
                    sa.select(db.FlowRunNotificationQueue.id)
                    .select_from(db.FlowRunNotificationQueue)
                    .order_by(db.FlowRunNotificationQueue.updated)
                    .limit(limit)
                    .with_for_update(skip_locked=True)
                )
            )
            .cte("queued_notifications")
        )

        notification_details_stmt = (
            sa.select(
                queued_notifications.c.id.label("queue_id"),
                db.FlowRunNotificationPolicy.id.label(
                    "flow_run_notification_policy_id"
                ),
                db.FlowRunNotificationPolicy.message_template.label(
                    "flow_run_notification_policy_message_template"
                ),
                db.FlowRunNotificationPolicy.block_document_id,
                db.Flow.id.label("flow_id"),
                db.Flow.name.label("flow_name"),
                db.FlowRun.id.label("flow_run_id"),
                db.FlowRun.name.label("flow_run_name"),
                db.FlowRun.parameters.label("flow_run_parameters"),
                db.FlowRunState.type.label("flow_run_state_type"),
                db.FlowRunState.name.label("flow_run_state_name"),
                db.FlowRunState.timestamp.label("flow_run_state_timestamp"),
                db.FlowRunState.message.label("flow_run_state_message"),
            )
            .select_from(queued_notifications)
            .join(
                db.FlowRunNotificationPolicy,
                queued_notifications.c.flow_run_notification_policy_id
                == db.FlowRunNotificationPolicy.id,
            )
            .join(
                db.FlowRunState,
                queued_notifications.c.flow_run_state_id == db.FlowRunState.id,
            )
            .join(
                db.FlowRun,
                db.FlowRunState.flow_run_id == db.FlowRun.id,
            )
            .join(
                db.Flow,
                db.FlowRun.flow_id == db.Flow.id,
            )
        )

        result = await session.execute(notification_details_stmt)
        return result.fetchall()


class AioSqliteQueryComponents(BaseQueryComponents):
    # --- Sqlite-specific SqlAlchemy bindings

    def insert(self, obj):
        return sqlite.insert(obj)

    def greatest(self, *values):
        return sa.func.max(*values)

    def least(self, *values):
        return sa.func.min(*values)

    # --- Sqlite-specific JSON handling

    @property
    def uses_json_strings(self):
        return True

    def cast_to_json(self, json_obj):
        return sa.func.json(json_obj)

    def build_json_object(self, *args):
        return sa.func.json_object(*args)

    def json_arr_agg(self, json_array):
        return sa.func.json_group_array(json_array)

    # --- Sqlite-optimized subqueries

    def make_timestamp_intervals(
        self,
        start_time: datetime.datetime,
        end_time: datetime.datetime,
        interval: datetime.timedelta,
    ):
        from prefect.orion.utilities.database import Timestamp

        # validate inputs
        start_time = pendulum.instance(start_time)
        end_time = pendulum.instance(end_time)
        assert isinstance(interval, datetime.timedelta)

        return (
            sa.text(
                r"""
                -- recursive CTE to mimic the behavior of `generate_series`,
                -- which is only available as a compiled extension
                WITH RECURSIVE intervals(interval_start, interval_end, counter) AS (
                    VALUES(
                        strftime('%Y-%m-%d %H:%M:%f000', :start_time),
                        strftime('%Y-%m-%d %H:%M:%f000', :start_time, :interval),
                        1
                        )

                    UNION ALL

                    SELECT interval_end, strftime('%Y-%m-%d %H:%M:%f000', interval_end, :interval), counter + 1
                    FROM intervals
                    -- subtract interval because recursive where clauses are effectively evaluated on a t-1 lag
                    WHERE
                        interval_start < strftime('%Y-%m-%d %H:%M:%f000', :end_time, :negative_interval)
                        -- don't compute more than 500 intervals
                        AND counter < 500
                )
                SELECT * FROM intervals
                """
            )
            .bindparams(
                start_time=str(start_time),
                end_time=str(end_time),
                interval=f"+{interval.total_seconds()} seconds",
                negative_interval=f"-{interval.total_seconds()} seconds",
            )
            .columns(interval_start=Timestamp(), interval_end=Timestamp())
        )

    def set_state_id_on_inserted_flow_runs_statement(
        self,
        fr_model,
        frs_model,
        inserted_flow_run_ids,
        insert_flow_run_states,
    ):
        """Given a list of flow run ids and associated states, set the state_id
        to the appropriate state for all flow runs"""
        # sqlite requires a correlated subquery to update from another table
        subquery = (
            sa.select(frs_model.id)
            .where(
                frs_model.flow_run_id == fr_model.id,
                frs_model.id.in_([r["id"] for r in insert_flow_run_states]),
            )
            .limit(1)
            .scalar_subquery()
        )
        stmt = (
            sa.update(fr_model)
            .where(
                fr_model.id.in_(inserted_flow_run_ids),
            )
            .values(state_id=subquery)
            # no need to synchronize as these flow runs are entirely new
            .execution_options(synchronize_session=False)
        )
        return stmt

    async def get_flow_run_notifications_from_queue(
        self, session: AsyncSession, db: "OrionDBInterface", limit: int
    ) -> List:
        """
        Sqlalchemy has no support for DELETE RETURNING in sqlite (as of May 2022)
        so instead we issue two queries; one to get queued notifications and a second to delete
        them. This *could* introduce race conditions if multiple queue workers are
        running.
        """

        notification_details_stmt = (
            sa.select(
                db.FlowRunNotificationQueue.id.label("queue_id"),
                db.FlowRunNotificationPolicy.id.label(
                    "flow_run_notification_policy_id"
                ),
                db.FlowRunNotificationPolicy.message_template.label(
                    "flow_run_notification_policy_message_template"
                ),
                db.FlowRunNotificationPolicy.block_document_id,
                db.Flow.id.label("flow_id"),
                db.Flow.name.label("flow_name"),
                db.FlowRun.id.label("flow_run_id"),
                db.FlowRun.name.label("flow_run_name"),
                db.FlowRun.parameters.label("flow_run_parameters"),
                db.FlowRunState.type.label("flow_run_state_type"),
                db.FlowRunState.name.label("flow_run_state_name"),
                db.FlowRunState.timestamp.label("flow_run_state_timestamp"),
                db.FlowRunState.message.label("flow_run_state_message"),
            )
            .select_from(db.FlowRunNotificationQueue)
            .join(
                db.FlowRunNotificationPolicy,
                db.FlowRunNotificationQueue.flow_run_notification_policy_id
                == db.FlowRunNotificationPolicy.id,
            )
            .join(
                db.FlowRunState,
                db.FlowRunNotificationQueue.flow_run_state_id == db.FlowRunState.id,
            )
            .join(
                db.FlowRun,
                db.FlowRunState.flow_run_id == db.FlowRun.id,
            )
            .join(
                db.Flow,
                db.FlowRun.flow_id == db.Flow.id,
            )
            .order_by(db.FlowRunNotificationQueue.updated)
            .limit(limit)
        )

        result = await session.execute(notification_details_stmt)
        notifications = result.fetchall()

        # delete the notifications
        delete_stmt = (
            sa.delete(db.FlowRunNotificationQueue)
            .where(
                db.FlowRunNotificationQueue.id.in_([n.queue_id for n in notifications])
            )
            .execution_options(synchronize_session="fetch")
        )

        await session.execute(delete_stmt)

<<<<<<< HEAD
        return notifications

    async def _handle_filtered_block_document_ids(
        self, session, filtered_block_documents_query
    ):
        """
        On SQLite, including the filtered block document parameters confuses the
        compiler and it passes positional parameters in the wrong order (it is
        unclear why; SQLalchemy manual compilation works great. Switching to
        `named` paramstyle also works but fails elsewhere in the codebase). To
        resolve this, we materialize the filtered id query into a literal set of
        IDs rather than leaving it as a SQL select.
        """
        result = await session.execute(filtered_block_documents_query)
        return result.scalars().all()

    def _get_scheduled_flow_runs_join(
        self,
        db: "OrionDBInterface",
        work_queue_query,
        limit_per_queue: Optional[int],
        scheduled_before: Optional[datetime.datetime],
    ):

        # precompute for readability
        scheduled_before_clause = (
            db.FlowRun.next_scheduled_start_time <= scheduled_before
            if scheduled_before is not None
            else True
        )

        # select scheduled flow runs, ordered by scheduled start time per queue
        scheduled_flow_runs = (
            sa.select(
                (
                    sa.func.row_number()
                    .over(
                        partition_by=[db.FlowRun.work_queue_name],
                        order_by=db.FlowRun.next_scheduled_start_time,
                    )
                    .label("rank")
                ),
                db.FlowRun,
            )
            .where(
                db.FlowRun.state_type == "SCHEDULED",
                scheduled_before_clause,
            )
            .subquery("scheduled_flow_runs")
        )

        # sqlite short-circuits the `min` comparison on nulls, so we use `999999`
        # as an "unlimited" limit.
        limit = 999999 if limit_per_queue is None else limit_per_queue

        # in the join, only keep flow runs whose rank is less than or equal to the
        # available slots for each queue
        join_criteria = sa.and_(
            self._flow_run_work_queue_join_clause(scheduled_flow_runs.c, db.WorkQueue),
            scheduled_flow_runs.c.rank
            <= sa.func.min(
                sa.func.coalesce(work_queue_query.c.available_slots, limit), limit
            ),
        )
        return scheduled_flow_runs, join_criteria
=======
        return notifications
>>>>>>> 0f824c5d
<|MERGE_RESOLUTION|>--- conflicted
+++ resolved
@@ -689,7 +689,6 @@
 
         await session.execute(delete_stmt)
 
-<<<<<<< HEAD
         return notifications
 
     async def _handle_filtered_block_document_ids(
@@ -754,7 +753,4 @@
                 sa.func.coalesce(work_queue_query.c.available_slots, limit), limit
             ),
         )
-        return scheduled_flow_runs, join_criteria
-=======
-        return notifications
->>>>>>> 0f824c5d
+        return scheduled_flow_runs, join_criteria