import sqlite3
from abc import ABC, abstractmethod
from asyncio import get_event_loop
from functools import partial
from typing import Hashable, Tuple

import sqlalchemy as sa
from sqlalchemy.ext.asyncio import AsyncSession, create_async_engine
from typing_extensions import Literal

import prefect.settings
from prefect.utilities.asyncio import add_event_loop_shutdown_callback


class BaseDatabaseConfiguration(ABC):
    """
    Abstract base class used to inject database connection configuration into Orion.

    This configuration is responsible for defining how Orion creates and manages
    database connections and sessions.
    """

    def __init__(
        self,
        connection_url: str,
        echo: bool = None,
        timeout: float = None,
    ):
<<<<<<< HEAD
        self.connection_url = (
            connection_url
            or prefect.settings.from_context().orion.database.connection_url
        )
        self.echo = echo or prefect.settings.from_context().orion.database.echo
=======
        self.connection_url = connection_url
        self.echo = echo or prefect.settings.from_env().orion.database.echo
>>>>>>> 3ac662bc
        self.timeout = timeout

    def _unique_key(self) -> Tuple[Hashable, ...]:
        """
        Returns a key used to determine whether to instantiate a new DB interface.
        """
        return (self.__class__, self.connection_url)

    @abstractmethod
    async def engine(self) -> sa.engine.Engine:
        """Returns a SqlAlchemy engine"""

    @abstractmethod
    async def session(self, engine: sa.engine.Engine) -> AsyncSession:
        """
        Retrieves a SQLAlchemy session for an engine.
        """

    @abstractmethod
    async def create_db(self, connection, base_metadata):
        """Create the database"""

    @abstractmethod
    async def drop_db(self, connection, base_metadata):
        """Drop the database"""

    @abstractmethod
    def is_inmemory(self) -> bool:
        """Returns true if database is run in memory"""


class AsyncPostgresConfiguration(BaseDatabaseConfiguration):

    ENGINES = dict()

    async def engine(self) -> sa.engine.Engine:
        """Retrieves an async SQLAlchemy engine.

        Args:
            connection_url (str, optional): The database connection string.
                Defaults to self.connection_url
            echo (bool, optional): Whether to echo SQL sent
                to the database. Defaults to self.echo
            timeout (float, optional): The database statement timeout, in seconds.
                Defaults to self.timeout

        Returns:
            sa.engine.Engine: a SQLAlchemy engine
        """

        loop = get_event_loop()

        cache_key = (
            loop,
            self.connection_url,
            self.echo,
            self.timeout,
        )
        if cache_key not in self.ENGINES:

            # apply database timeout
            kwargs = dict()
            if self.timeout is not None:
                kwargs["connect_args"] = dict(command_timeout=self.timeout)

            engine = create_async_engine(self.connection_url, echo=self.echo, **kwargs)

            self.ENGINES[cache_key] = engine
            await self.schedule_engine_disposal(cache_key)
        return self.ENGINES[cache_key]

    async def schedule_engine_disposal(self, cache_key):
        """
        Dispose of an engine once the event loop is closing.

        See caveats at `add_event_loop_shutdown_callback`.

        We attempted to lazily clean up old engines when new engines are created, but
        if the loop the engine is attached to is already closed then the connections
        cannot be cleaned up properly and warnings are displayed.

        Engine disposal should only be important when running the application
        ephemerally. Notably, this is an issue in our tests where many short-lived event
        loops and engines are created which can consume all of the available database
        connection slots. Users operating at a scale where connection limits are
        encountered should be encouraged to use a standalone server.
        """

        async def dispose_engine(cache_key):
            engine = self.ENGINES.pop(cache_key, None)
            if engine:
                await engine.dispose()

        await add_event_loop_shutdown_callback(partial(dispose_engine, cache_key))

    async def session(self, engine: sa.engine.Engine) -> AsyncSession:
        """
        Retrieves a SQLAlchemy session for an engine.

        Args:
            engine: a sqlalchemy engine
        """
        return AsyncSession(engine, expire_on_commit=False)

    async def create_db(self, connection, base_metadata):
        """Create the database"""

        await connection.run_sync(base_metadata.create_all)

    async def drop_db(self, connection, base_metadata):
        """Drop the database"""

        await connection.run_sync(base_metadata.drop_all)

    def is_inmemory(self) -> Literal[False]:
        """Returns true if database is run in memory"""

        return False


class AioSqliteConfiguration(BaseDatabaseConfiguration):

    ENGINES = dict()
    MIN_SQLITE_VERSION = (3, 24, 0)

    async def engine(self) -> sa.engine.Engine:
        """Retrieves an async SQLAlchemy engine.

        Args:
            connection_url (str, optional): The database connection string.
                Defaults to self.connection_url
            echo (bool, optional): Whether to echo SQL sent
                to the database. Defaults to self.echo
            timeout (float, optional): The database statement timeout, in seconds.
                Defaults to self.timeout

        Returns:
            sa.engine.Engine: a SQLAlchemy engine
        """

        if sqlite3.sqlite_version_info < self.MIN_SQLITE_VERSION:
            required = ".".join(str(v) for v in self.MIN_SQLITE_VERSION)
            raise RuntimeError(
                f"Orion requires sqlite >= {required} but we found version "
                f"{sqlite3.sqlite_version}"
            )

        kwargs = {}

        loop = get_event_loop()

        cache_key = (
            loop,
            self.connection_url,
            self.echo,
            self.timeout,
        )
        if cache_key not in self.ENGINES:

            # apply database timeout
            if self.timeout is not None:
                kwargs["connect_args"] = dict(timeout=self.timeout)

            # ensure a long-lasting pool is used with in-memory databases
            # because they disappear when the last connection closes
            if ":memory:" in self.connection_url:
                kwargs.update(poolclass=sa.pool.SingletonThreadPool)

            engine = create_async_engine(self.connection_url, echo=self.echo, **kwargs)
            sa.event.listen(engine.sync_engine, "engine_connect", self.setup_sqlite)

            self.ENGINES[cache_key] = engine
            await self.schedule_engine_disposal(cache_key)
        return self.ENGINES[cache_key]

    async def schedule_engine_disposal(self, cache_key):
        """
        Dispose of an engine once the event loop is closing.

        See caveats at `add_event_loop_shutdown_callback`.

        We attempted to lazily clean up old engines when new engines are created, but
        if the loop the engine is attached to is already closed then the connections
        cannot be cleaned up properly and warnings are displayed.

        Engine disposal should only be important when running the application
        ephemerally. Notably, this is an issue in our tests where many short-lived event
        loops and engines are created which can consume all of the available database
        connection slots. Users operating at a scale where connection limits are
        encountered should be encouraged to use a standalone server.
        """

        async def dispose_engine(cache_key):
            engine = self.ENGINES.pop(cache_key, None)
            if engine:
                await engine.dispose()

        await add_event_loop_shutdown_callback(partial(dispose_engine, cache_key))

    def setup_sqlite(self, conn, named=True):
        """Issue PRAGMA statements to SQLITE on connect. PRAGMAs only last for the
        duration of the connection. See https://www.sqlite.org/pragma.html for more info."""
        # enable foreign keys
        conn.execute(sa.text("PRAGMA foreign_keys = ON;"))

        # write to a write-ahead-log instead and regularly
        # commit the changes
        # this allows multiple concurrent readers even during
        # a write transaction
        conn.execute(sa.text("PRAGMA journal_mode = WAL;"))

        # wait for this amount of time while a table is locked
        # before returning and rasing an error
        # setting the value very high allows for more 'concurrency'
        # without running into errors, but may result in slow api calls
        conn.execute(sa.text("PRAGMA busy_timeout = 60000;"))  # 60s
        conn.commit()

    async def session(self, engine: sa.engine.Engine) -> AsyncSession:
        """
        Retrieves a SQLAlchemy session for an engine.

        Args:
            engine: a sqlalchemy engine
        """
        return AsyncSession(engine, expire_on_commit=False)

    async def create_db(self, connection, base_metadata):
        """Create the database"""

        await connection.run_sync(base_metadata.create_all)

    async def drop_db(self, connection, base_metadata):
        """Drop the database"""

        await connection.run_sync(base_metadata.drop_all)

    def is_inmemory(self):
        """Returns true if database is run in memory"""

        return ":memory:" in self.connection_url or "mode=memory" in self.connection_url<|MERGE_RESOLUTION|>--- conflicted
+++ resolved
@@ -26,16 +26,8 @@
         echo: bool = None,
         timeout: float = None,
     ):
-<<<<<<< HEAD
-        self.connection_url = (
-            connection_url
-            or prefect.settings.from_context().orion.database.connection_url
-        )
+        self.connection_url = connection_url
         self.echo = echo or prefect.settings.from_context().orion.database.echo
-=======
-        self.connection_url = connection_url
-        self.echo = echo or prefect.settings.from_env().orion.database.echo
->>>>>>> 3ac662bc
         self.timeout = timeout
 
     def _unique_key(self) -> Tuple[Hashable, ...]:
