import contextlib
from typing import List
from uuid import UUID

import sqlalchemy as sa
from sqlalchemy import delete, select

from prefect.orion import models, schemas
from prefect.orion.models import orm
from prefect.orion.orchestration.core_policy import CoreTaskPolicy
from prefect.orion.orchestration.global_policy import GlobalPolicy
from prefect.orion.orchestration.rules import OrchestrationContext, OrchestrationResult


async def orchestrate_task_run_state(
    session: sa.orm.Session,
    task_run_id: UUID,
    state: schemas.states.State,
    apply_orchestration_rules: bool = True,
) -> orm.TaskRunState:
    """Creates a new task run state

    Args:
        session (sa.orm.Session): a database session
        task_run_id (str): the task run id
        state (schemas.states.State): a task run state model

    Returns:
        orm.TaskRunState: the newly-created task run state
    """

    # load the task run
    run = await models.task_runs.read_task_run(session=session, task_run_id=task_run_id)

    if not run:
        raise ValueError(f"Invalid task run: {task_run_id}")

    initial_state = run.state.as_state() if run.state else None
    initial_state_type = initial_state.type if initial_state else None
    proposed_state_type = state.type if state else None
    intended_transition = (initial_state_type, proposed_state_type)

    if apply_orchestration_rules:
        orchestration_rules = CoreTaskPolicy.compile_transition_rules(
            *intended_transition
        )
    else:
        orchestration_rules = []

    global_rules = GlobalPolicy.compile_transition_rules(*intended_transition)

    context = OrchestrationContext(
        initial_state=initial_state,
        proposed_state=state,
        session=session,
        run=run,
        task_run_id=task_run_id,
    )

    # apply orchestration rules and create the new task run state
    async with contextlib.AsyncExitStack() as stack:
        for rule in orchestration_rules:
            context = await stack.enter_async_context(
                rule(context, *intended_transition)
            )

        for rule in global_rules:
            context = await stack.enter_async_context(
                rule(context, *intended_transition)
            )
        if context.proposed_state is not None:
            validated_orm_state = orm.TaskRunState(
                task_run_id=context.task_run_id,
                **context.proposed_state.dict(shallow=True),
            )
            session.add(validated_orm_state)
            await session.flush()
        else:
            validated_orm_state = None
        context.validated_state = (
            validated_orm_state.as_state() if validated_orm_state else None
        )

<<<<<<< HEAD
        # assign to the ORM model to create the state
        # and update the run
        run.state = validated_state
        await session.flush()

        context.validated_state = validated_state.as_state()
=======
    if run is not None:
        run.state = validated_orm_state
>>>>>>> 43842a83

    result = OrchestrationResult(
        state=validated_orm_state,
        status=context.response_status,
        details=context.response_details,
    )

    return result


async def read_task_run_state(
    session: sa.orm.Session, task_run_state_id: UUID
) -> orm.TaskRunState:
    """Reads a task run state by id

    Args:
        session (sa.orm.Session): A database session
        task_run_state_id (str): a task run state id

    Returns:
        orm.TaskRunState: the task state
    """
    return await session.get(orm.TaskRunState, task_run_state_id)


async def read_task_run_states(
    session: sa.orm.Session, task_run_id: UUID
) -> List[orm.TaskRunState]:
    """Reads task runs states for a task run

    Args:
        session (sa.orm.Session): A database session
        task_run_id (str): the task run id

    Returns:
        List[orm.TaskRunState]: the task run states
    """
    query = (
        select(orm.TaskRunState)
        .filter_by(task_run_id=task_run_id)
        .order_by(orm.TaskRunState.timestamp)
    )
    result = await session.execute(query)
    return result.scalars().unique().all()


async def delete_task_run_state(
    session: sa.orm.Session, task_run_state_id: UUID
) -> bool:
    """Delete a task run state by id

    Args:
        session (sa.orm.Session): A database session
        task_run_state_id (str): a task run state id

    Returns:
        bool: whether or not the task run state was deleted
    """
    result = await session.execute(
        delete(orm.TaskRunState).where(orm.TaskRunState.id == task_run_state_id)
    )
    return result.rowcount > 0<|MERGE_RESOLUTION|>--- conflicted
+++ resolved
@@ -81,17 +81,10 @@
             validated_orm_state.as_state() if validated_orm_state else None
         )
 
-<<<<<<< HEAD
         # assign to the ORM model to create the state
         # and update the run
-        run.state = validated_state
+        run.state = validated_orm_state
         await session.flush()
-
-        context.validated_state = validated_state.as_state()
-=======
-    if run is not None:
-        run.state = validated_orm_state
->>>>>>> 43842a83
 
     result = OrchestrationResult(
         state=validated_orm_state,
