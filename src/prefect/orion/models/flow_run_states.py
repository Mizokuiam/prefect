from uuid import UUID
from typing import List
import sqlalchemy as sa
from sqlalchemy import select, delete
from sqlalchemy.sql.functions import mode

from prefect.orion.models import orm
from prefect.orion import schemas, models
from prefect.orion.schemas.core import RunDetails


async def create_flow_run_state(
    session: sa.orm.Session,
    flow_run_id: UUID,
    state: schemas.actions.StateCreate,
) -> orm.FlowRunState:
    """Creates a new flow run state

    Args:
        session (sa.orm.Session): a database session
        flow_run_id (str): the flow run id
        state (schemas.actions.StateCreate): a flow run state model

    Returns:
        orm.FlowRunState: the newly-created flow run state
    """
    # carry over RunDetails from the most recent state
<<<<<<< HEAD
    run = await models.flow_runs.read_flow_run(session=session, flow_run_id=flow_run_id)
    if run and run.state is not None:
        run_details = run.state.run_details
        run_details["previous_state_id"] = run.state.id
=======
    most_recent_state = await models.flow_runs.read_current_state(
        session=session, flow_run_id=flow_run_id
    )
    if most_recent_state is not None:
        run_details = most_recent_state.run_details
        run_details.previous_state_id = most_recent_state.id
>>>>>>> 970257ae
    else:
        run_details = RunDetails()

    # ensure flow run id is accurate in state details
    state.state_details.flow_run_id = flow_run_id

    # create the new flow run state
    new_flow_run_state = orm.FlowRunState(
        **state.dict(exclude={"data", "state_details"}),
        flow_run_id=flow_run_id,
        run_details=run_details,
        state_details=state.state_details
    )
    session.add(new_flow_run_state)

    # refresh the run ORM model to load the new state
    if run is not None:
        await session.refresh(run)

    await session.flush()
    return new_flow_run_state


async def read_flow_run_state(
    session: sa.orm.Session, flow_run_state_id: UUID
) -> orm.FlowRunState:
    """Reads a flow run state by id

    Args:
        session (sa.orm.Session): A database session
        flow_run_state_id (str): a flow run state id

    Returns:
        orm.FlowRunState: the flow state
    """
    query = select(orm.FlowRunState).filter_by(id=flow_run_state_id)
    result = await session.execute(query)
    return result.scalar()


async def read_flow_run_states(
    session: sa.orm.Session, flow_run_id: UUID
) -> List[orm.FlowRunState]:
    """Reads flow runs states for a flow run

    Args:
        session (sa.orm.Session): A database session
        flow_run_id (str): the flow run id

    Returns:
        List[orm.FlowRunState]: the flow run states
    """
    query = (
        select(orm.FlowRunState)
        .filter(orm.FlowRunState.flow_run_id == flow_run_id)
        .order_by(orm.FlowRunState.timestamp)
    )
    result = await session.execute(query)
    return result.scalars().unique().all()


async def delete_flow_run_state(
    session: sa.orm.Session, flow_run_state_id: UUID
) -> bool:
    """Delete a flow run state by id

    Args:
        session (sa.orm.Session): A database session
        flow_run_state_id (str): a flow run state id

    Returns:
        bool: whether or not the flow run state was deleted
    """
    result = await session.execute(
        delete(orm.FlowRunState).where(orm.FlowRunState.id == flow_run_state_id)
    )
    return result.rowcount > 0<|MERGE_RESOLUTION|>--- conflicted
+++ resolved
@@ -25,19 +25,10 @@
         orm.FlowRunState: the newly-created flow run state
     """
     # carry over RunDetails from the most recent state
-<<<<<<< HEAD
     run = await models.flow_runs.read_flow_run(session=session, flow_run_id=flow_run_id)
     if run and run.state is not None:
         run_details = run.state.run_details
-        run_details["previous_state_id"] = run.state.id
-=======
-    most_recent_state = await models.flow_runs.read_current_state(
-        session=session, flow_run_id=flow_run_id
-    )
-    if most_recent_state is not None:
-        run_details = most_recent_state.run_details
-        run_details.previous_state_id = most_recent_state.id
->>>>>>> 970257ae
+        run_details.previous_state_id = run.id
     else:
         run_details = RunDetails()
 
