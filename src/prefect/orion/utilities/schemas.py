"""
Utilities for creating and working with Orion API schemas.
"""
import copy
import datetime
import json
<<<<<<< HEAD
from functools import partial
=======
import os
>>>>>>> 912a1b09
from typing import Any, Dict, List, Set, TypeVar
from uuid import UUID, uuid4

import pendulum
from pydantic import BaseModel, Field, SecretBytes, SecretStr
from pydantic.json import custom_pydantic_encoder

T = TypeVar("T")

OBFUSCATED_SECRET = "**********"


def pydantic_subclass(
    base: BaseModel,
    name: str = None,
    include_fields: List[str] = None,
    exclude_fields: List[str] = None,
) -> BaseModel:
    """Creates a subclass of a Pydantic model that excludes certain fields.
    Pydantic models use the __fields__ attribute of their parent class to
    determine inherited fields, so to create a subclass without fields, we
    temporarily remove those fields from the parent __fields__ and use
    `create_model` to dynamically generate a new subclass.

    Args:
        base (pydantic.BaseModel): a Pydantic BaseModel
        name (str): a name for the subclass. If not provided
            it will have the same name as the base class.
        include_fields (List[str]): a set of field names to include.
            If `None`, all fields are included.
        exclude_fields (List[str]): a list of field names to exclude.
            If `None`, no fields are excluded.

    Returns:
        pydantic.BaseModel: a new model subclass that contains only the specified fields.

    Example:
        To subclass a model with a subset of fields:
        ```python
        class Parent(pydantic.BaseModel):
            x: int = 1
            y: int = 2

        Child = pydantic_subclass(Parent, 'Child', exclude_fields=['y'])
        assert hasattr(Child(), 'x')
        assert not hasattr(Child(), 'y')
        ```

        To subclass a model with a subset of fields but include a new field:
        ```python
        class Child(pydantic_subclass(Parent, exclude_fields=['y'])):
            z: int = 3

        assert hasattr(Child(), 'x')
        assert not hasattr(Child(), 'y')
        assert hasattr(Child(), 'z')
        ```
    """

    # collect field names
    field_names = set(include_fields or base.__fields__)
    excluded_fields = set(exclude_fields or [])
    if field_names.difference(base.__fields__):
        raise ValueError(
            "Included fields not found on base class: "
            f"{field_names.difference(base.__fields__)}"
        )
    elif excluded_fields.difference(base.__fields__):
        raise ValueError(
            "Excluded fields not found on base class: "
            f"{excluded_fields.difference(base.__fields__)}"
        )
    field_names.difference_update(excluded_fields)

    # create a new class that inherits from `base` but only contains the specified
    # pydantic __fields__
    new_cls = type(
        name or base.__name__,
        (base,),
        {
            "__fields__": {
                k: copy.copy(v) for k, v in base.__fields__.items() if k in field_names
            }
        },
    )

    return new_cls


class PrefectBaseModel(BaseModel):
    """A base pydantic.BaseModel for all Prefect schemas and pydantic models.

    As the basis for most Prefect schemas, this base model usually ignores extra
    fields that are passed to it at instantiation. Because adding new fields to
    API payloads is not considered a breaking change, this ensures that any
    Prefect client loading data from a server running a possibly-newer version
    of Prefect will be able to process those new fields gracefully. However,
    when PREFECT_TEST_MODE is on, extra fields are forbidden in order to catch
    subtle unintentional testing errors.
    """

    class Config:
        # extra attributes are forbidden in order to raise meaningful errors for
        # bad API payloads
        if os.getenv("PREFECT_TEST_MODE"):
            extra = "forbid"
        else:
            extra = "ignore"

        # prevent Pydantic from copying nested models on
        # validation, otherwise ORMBaseModel.copy() is run
        # which resets fields like `id`
        # https://github.com/samuelcolvin/pydantic/pull/2193
        # TODO: remove once this is the default in pydantic>=2.0
        copy_on_model_validation = False

    @classmethod
    def subclass(
        cls,
        name: str = None,
        include_fields: List[str] = None,
        exclude_fields: List[str] = None,
    ) -> BaseModel:
        """Creates a subclass of this model containing only the specified fields.

        See `pydantic_subclass()`.

        Args:
            name (str, optional): a name for the subclass
            include_fields (List[str], optional): fields to include
            exclude_fields (List[str], optional): fields to exclude

        Returns:
            BaseModel: a subclass of this class
        """
        return pydantic_subclass(
            base=cls,
            name=name,
            include_fields=include_fields,
            exclude_fields=exclude_fields,
        )

    def _reset_fields(self) -> Set[str]:
        """A set of field names that are reset when the PrefectBaseModel is copied.
        These fields are also disregarded for equality comparisons.
        """
        return set()

    def __eq__(self, other: Any) -> bool:
        """Equaltiy operator that ignores the resettable fields of the PrefectBaseModel.

        NOTE: this equality operator will only be applied if the PrefectBaseModel is
        the left-hand operand. This is a limitation of Python.
        """
        copy_dict = self.dict(exclude=self._reset_fields())
        if isinstance(other, PrefectBaseModel):
            return copy_dict == other.dict(exclude=other._reset_fields())
        if isinstance(other, BaseModel):
            return copy_dict == other.dict()
        else:
            return copy_dict == other

    def json(self, *args, include_secrets: bool = False, **kwargs) -> str:
        """
        Returns a representation of the model as JSON.

        If include_secrets=True, then `SecretStr` and `SecretBytes` objects are
        fully revealed. Otherwise they are obfuscated.

        """
        if include_secrets:
            if "encoder" in kwargs:
                raise ValueError(
                    "Alternative encoder provided; can not set encoder for SecretStr and SecretBytes."
                )
            kwargs["encoder"] = partial(
                custom_pydantic_encoder,
                {
                    SecretStr: lambda v: v.get_secret_value() if v else None,
                    SecretBytes: lambda v: v.get_secret_value() if v else None,
                },
            )

        return super().json(*args, **kwargs)

    def dict(
        self, *args, shallow: bool = False, json_compatible: bool = False, **kwargs
    ) -> dict:
        """Returns a representation of the model as a Python dictionary.

        For more information on this distinction please see
        https://pydantic-docs.helpmanual.io/usage/exporting_models/#dictmodel-and-iteration


        Args:
            shallow (bool, optional): If True (default), nested Pydantic fields
                are also coerced to dicts. If false, they are left as Pydantic
                models.
            json_compatible (bool, optional): if True, objects are converted
                into json-compatible representations, similar to calling
                `json.loads(self.json())`. Not compatible with shallow=True.

        Returns:
            dict
        """

        if json_compatible and shallow:
            raise ValueError(
                "`json_compatible` can only be applied to the entire object."
            )

        # return a json-compatible representation of the object
        elif json_compatible:
            return json.loads(self.json(*args, **kwargs))

        # if shallow wasn't requested, return the standard pydantic behavior
        elif not shallow:
            return super().dict(*args, **kwargs)

        # if no options were requested, return simple dict transformation
        # to apply shallow conversion
        elif not args and not kwargs:
            return dict(self)

        # if options like include/exclude were provided, perform
        # a full dict conversion then overwrite with any shallow
        # differences
        else:
            deep_dict = super().dict(*args, **kwargs)
            shallow_dict = dict(self)
            for k, v in list(deep_dict.items()):
                if isinstance(v, dict) and isinstance(shallow_dict[k], BaseModel):
                    deep_dict[k] = shallow_dict[k]
            return deep_dict

    def copy(
        self: T, *, update: Dict = None, reset_fields: bool = False, **kwargs: Any
    ) -> T:
        """
        Duplicate a model.

        Args:
            update: values to change/add to the model copy
            reset_fields: if True, reset the fields specified in `self._reset_fields`
                to their default value on the new model
            kwargs: kwargs to pass to `pydantic.BaseModel.copy`

        Returns:
            A new copy of the model
        """
        if reset_fields:
            update = update or dict()
            for field in self._reset_fields():
                update.setdefault(field, self.__fields__[field].get_default())
        return super().copy(update=update, **kwargs)

    def __rich_repr__(self):
        # Display all of the fields in the model if they differ from the default value
        for name, field in self.__fields__.items():
            value = getattr(self, name)

            # Simplify the display of some common fields
            if field.type_ == UUID and value:
                value = str(value)
            elif field.type_ == datetime.datetime and name == "timestamp" and value:
                value = pendulum.instance(value).isoformat()
            elif field.type_ == datetime.datetime and value:
                value = pendulum.instance(value).diff_for_humans()

            yield name, value, field.get_default()


class IDBaseModel(PrefectBaseModel):
    """
    A PrefectBaseModel with an auto-generated UUID ID value.

    The ID is reset on copy() and not included in equality comparisons.
    """

    id: UUID = Field(default_factory=uuid4)

    def _reset_fields(self) -> Set[str]:
        return super()._reset_fields().union({"id"})


class ORMBaseModel(IDBaseModel):
    """
    A PrefectBaseModel with an auto-generated UUID ID value and created /
    updated timestamps, intended for compatibility with our standard ORM models.

    The ID, created, and updated fields are reset on copy() and not included in
    equality comparisons.
    """

    class Config:
        orm_mode = True

    created: datetime.datetime = Field(None, repr=False)
    updated: datetime.datetime = Field(None, repr=False)

    def _reset_fields(self) -> Set[str]:
        return super()._reset_fields().union({"created", "updated"})<|MERGE_RESOLUTION|>--- conflicted
+++ resolved
@@ -4,11 +4,8 @@
 import copy
 import datetime
 import json
-<<<<<<< HEAD
+import os
 from functools import partial
-=======
-import os
->>>>>>> 912a1b09
 from typing import Any, Dict, List, Set, TypeVar
 from uuid import UUID, uuid4
 
