--- conflicted
+++ resolved
@@ -1,5 +1,3 @@
-<<<<<<< HEAD
-from .core import flow
-=======
 import prefect.orion
->>>>>>> 9b49121f
+
+from .core import flow