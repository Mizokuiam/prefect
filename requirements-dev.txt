--- conflicted
+++ resolved
@@ -3,11 +3,8 @@
 mkdocs
 mkdocs-material
 mkdocstrings
-<<<<<<< HEAD
 mock; python_version < '3.8'
-=======
 moto
->>>>>>> c72751fb
 mypy 
 pre-commit
 pytest
