--- conflicted
+++ resolved
@@ -343,693 +343,3 @@
 Check out the [`prefect-aws`](https://prefecthq.github.io/prefect-aws/), [`prefect-azure`](https://prefecthq.github.io/prefect-azure/), and [`prefect-gcp`](https://prefecthq.github.io/prefect-gcp/) docs to see additional methods for interacting with cloud storage providers.
 Each library also contains blocks for interacting with other cloud-provider services.
 
-<<<<<<< HEAD
-
----
-
-# Concept results
-
-Results represent the data returned by a flow or a task.
-
-## Retrieving results
-
-When **calling** flows or tasks, the result is returned directly:
-
-```python
-from prefect import flow, task
-
-@task
-def my_task():
-    return 1
-
-@flow
-def my_flow():
-    task_result = my_task()
-    return task_result + 1
-
-result = my_flow()
-assert result == 2
-```
-
-When working with flow and task states, the result can be retrieved with the `State.result()` method:
-
-```python
-from prefect import flow, task
-
-@task
-def my_task():
-    return 1
-
-@flow
-def my_flow():
-    state = my_task(return_state=True)
-    return state.result() + 1
-
-state = my_flow(return_state=True)
-assert state.result() == 2
-```
-
-When submitting tasks to a runner, the result can be retrieved with the `Future.result()` method:
-
-```python
-from prefect import flow, task
-
-@task
-def my_task():
-    return 1
-
-@flow
-def my_flow():
-    future = my_task.submit()
-    return future.result() + 1
-
-result = my_flow()
-assert result == 2
-```
-
-### Handling failures
-
-Sometimes your flows or tasks will encounter an **exception**. Prefect captures all exceptions in order to report states to the orchestrator, but we do not hide them from you (unless you ask us to) as your program needs to know if an unexpected error has occurred.
-
-When **calling** flows or tasks, the exceptions are raised as in normal Python:
-
-```python
-from prefect import flow, task
-
-@task
-def my_task():
-    raise ValueError()
-
-@flow
-def my_flow():
-    try:
-        my_task()
-    except ValueError:
-        print("Oh no! The task failed.")
-
-    return True
-
-my_flow()
-```
-
-If you would prefer to check for a failed task without using `try/except`, you may ask Prefect to return the state:
-
-```python
-from prefect import flow, task
-
-@task
-def my_task():
-    raise ValueError()
-
-@flow
-def my_flow():
-    state = my_task(return_state=True)
-
-    if state.is_failed():
-        print("Oh no! The task failed. Falling back to '1'.")
-        result = 1
-    else:
-        result = state.result()
-
-    return result + 1
-
-result = my_flow()
-assert result == 2
-```
-
-If you retrieve the result from a failed state, the exception will be raised. For this reason, it's often best to check if the state is failed first.
-
-```python
-from prefect import flow, task
-
-@task
-def my_task():
-    raise ValueError()
-
-@flow
-def my_flow():
-    state = my_task(return_state=True)
-
-    try:
-        result = state.result()
-    except ValueError:
-        print("Oh no! The state raised the error!")
-
-    return True
-
-my_flow()
-```
-
-When retrieving the result from a state, you can ask Prefect not to raise exceptions:
-
-```python
-from prefect import flow, task
-
-@task
-def my_task():
-    raise ValueError()
-
-@flow
-def my_flow():
-    state = my_task(return_state=True)
-
-    maybe_result = state.result(raise_on_failure=False)
-    if isinstance(maybe_result, ValueError):
-        print("Oh no! The task failed. Falling back to '1'.")
-        result = 1
-    else:
-        result = maybe_result
-
-    return result + 1
-
-result = my_flow()
-assert result == 2
-```
-
-When submitting tasks to a runner, `Future.result()` works the same as `State.result()`:
-
-```python
-from prefect import flow, task
-
-@task
-def my_task():
-    raise ValueError()
-
-@flow
-def my_flow():
-    future = my_task.submit()
-
-    try:
-        future.result()
-    except ValueError:
-        print("Ah! Futures will raise the failure as well.")
-
-    # You can ask it not to raise the exception too
-    maybe_result = future.result(raise_on_failure=False)
-    print(f"Got {type(maybe_result)}")
-
-    return True
-
-my_flow()
-```
-
-### Working with async results
-
-When **calling** flows or tasks, the result is returned directly:
-
-```python
-import asyncio
-from prefect import flow, task
-
-@task
-def my_task():
-    return 1
-
-@flow
-def my_flow():
-    task_result = my_task()
-    return task_result + 1
-
-result = my_flow()
-assert result == 2
-```
-
-When working with flow and task states, the result can be retrieved with the `State.result()` method:
-
-```python
-import asyncio
-from prefect import flow, task
-
-@task
-async def my_task():
-    return 1
-
-@flow
-async def my_flow():
-    state = await my_task(return_state=True)
-    result = await state.result(fetch=True)
-    return result + 1
-
-async def main():
-    state = await my_flow(return_state=True)
-    assert await state.result(fetch=True) == 2
-
-asyncio.run(main())
-```
-
-!!! important "Resolving results"
-    Prefect 2.6.0 added automatic retrieval of persisted results.
-    Prior to this version, `State.result()` did not require an `await`.
-    For backwards compatibility, when used from an asynchronous context, `State.result()` returns a raw result type.
-
-    You may opt-in to the new behavior by passing `fetch=True` as shown in the example above.
-    If you would like this behavior to be used automatically, you may enable the `PREFECT_ASYNC_FETCH_STATE_RESULT` setting.
-    If you do not opt-in to this behavior, you will see a warning.
-    
-    You may also opt-out by setting `fetch=False`.
-    This will silence the warning, but you will need to retrieve your result manually from the result type.
-
-When submitting tasks to a runner, the result can be retrieved with the `Future.result()` method:
-
-```python
-import asyncio
-from prefect import flow, task
-
-@task
-async def my_task():
-    return 1
-
-@flow
-async def my_flow():
-    future = my_task.submit()
-    result = future.result()
-    return result + 1
-
-result = asyncio.run(my_flow())
-assert result == 2
-```
-
-## Persisting results
-
-The Prefect API does not store your results [except in special cases](#storage-of-results-in-prefect). Instead, the result is _persisted_ to a storage location in your infrastructure and Prefect stores a _reference_ to the result.
-
-The following Prefect features require results to be persisted:
-
-- Task cache keys
-- Flow run retries
-
-If results are not persisted, these features may not be usable.
-
-### Configuring persistence of results
-
-Persistence of results requires a [**serializer**](#result-serializer) and a [**storage** location](#result-storage-location). Prefect sets defaults for these, and you should not need to adjust them until you want to customize behavior. You can configure results on the `flow` and `task` decorators with the following options:
-
-- `persist_result`: Whether the result should be persisted to storage.
-- `result_storage`: Where to store the result when persisted.
-- `result_serializer`: How to convert the result to a storable form.
-
-#### Toggling persistence
-
-Persistence of the result of a task or flow can be configured with the `persist_result` option. The `persist_result` option defaults to a null value, which will automatically enable persistence if it is needed for a Prefect feature used by the flow or task. Otherwise, persistence is disabled by default.
-
-For example, the following flow has retries enabled. Flow retries require that all task results are persisted, so the task's result will be persisted:
-
-```python
-from prefect import flow, task
-
-@task
-def my_task():
-    return "hello world!"
-
-@flow(retries=2)
-def my_flow():
-    # This task does not have persistence toggled off and it is needed for the flow feature,
-    # so Prefect will persist its result at runtime
-    my_task()
-```
-
-Flow retries do not require the flow's result to be persisted, so it will not be.
-
-In this next example, one task has caching enabled. Task caching requires that the given task's result is persisted:
-
-```python
-from prefect import flow, task
-from datetime import timedelta
-
-@task(cache_key_fn=lambda: "always", cache_expiration=timedelta(seconds=20))
-def my_task():
-    # This task uses caching so its result will be persisted by default
-    return "hello world!"
-
-
-@task
-def my_other_task():
-    ...
-
-@flow
-def my_flow():
-    # This task uses a feature that requires result persistence
-    my_task()
-
-    # This task does not use a feature that requires result persistence and the
-    # flow does not use any features that require task result persistence so its
-    # result will not be persisted by default
-    my_other_task()
-```
-
-Persistence of results can be manually toggled on or off:
-
-```python
-from prefect import flow, task
-
-@flow(persist_result=True)
-def my_flow():
-    # This flow will persist its result even if not necessary for a feature.
-    ...
-
-@task(persist_result=False)
-def my_task():
-    # This task will never persist its result.
-    # If persistence needed for a feature, an error will be raised.
-    ...
-```
-
-Toggling persistence manually will always override any behavior that Prefect would infer.
-
-You may also change Prefect's default persistence behavior with the `PREFECT_RESULTS_PERSIST_BY_DEFAULT` setting. To persist results by default, even if they are not needed for a feature change the value to a truthy value:
-
-```
-prefect config set PREFECT_RESULTS_PERSIST_BY_DEFAULT=true
-```
-
-Task and flows with `persist_result=False` will not persist their results even if `PREFECT_RESULTS_PERSIST_BY_DEFAULT` is `true`.
-
-#### Result storage location
-
-[The result storage location](#result-storage-types) can be configured with the `result_storage` option. The `result_storage` option defaults to a null value, which infers storage from the context.
-Generally, this means that tasks will use the result storage configured on the flow unless otherwise specified.
-If there is no context to load the storage from and results must be persisted, results will be stored in the path specified by the `PREFECT_LOCAL_STORAGE_PATH` setting (defaults to `~/.prefect/storage`).
-
-```python notest
-from prefect import flow, task
-from prefect.filesystems import LocalFileSystem, 
-from prefect_aws.s3 import S3Bucket
-
-@flow(persist_result=True)
-def my_flow():
-    my_task()  # This task will use the flow's result storage
-
-@task(persist_result=True)
-def my_task():
-    ...
-
-my_flow()  # The flow has no result storage configured and no parent, the local file system will be used.
-
-
-# Reconfigure the flow to use a different storage type
-new_flow = my_flow.with_options(result_storage=S3Bucket(bucket_name="my-bucket"))
-
-new_flow()  # The flow and task within it will use S3 for result storage.
-```
-
-You can configure this to use a specific storage using one of the following:
-
-- A storage instance, e.g. `LocalFileSystem(basepath=".my-results")`
-- A storage slug, e.g. `'s3/dev-s3-block'`
-
-#### Result storage key
-
-The path of the result file in the result storage can be configured with the `result_storage_key`. The `result_storage_key` option defaults to a null value, which generates a unique identifier for each result.
-
-```python notest
-from prefect import flow, task
-from prefect.filesystems import LocalFileSystem
-from prefect_aws.s3 import S3Bucket
-
-@flow(result_storage=S3Bucket(bucket_name="my-bucket"))
-def my_flow():
-    my_task()
-
-@task(persist_result=True, result_storage_key="my_task.json")
-def my_task():
-    ...
-
-my_flow()  # The task's result will be persisted to 's3://my-bucket/my_task.json'
-```
-
-Result storage keys are formatted with access to all of the modules in `prefect.runtime` and the run's `parameters`. In the following example, we will run a flow with three runs of the same task. Each task run will write its result to a unique file based on the `name` parameter.
-
-```python
-from prefect import flow, task
-
-@flow()
-def my_flow():
-    hello_world()
-    hello_world(name="foo")
-    hello_world(name="bar")
-
-@task(persist_result=True, result_storage_key="hello-{parameters[name]}.json")
-def hello_world(name: str = "world"):
-    return f"hello {name}"
-
-my_flow()
-```
-
-After running the flow, we can see three persisted result files in our storage directory:
-
-```shell
-$ ls ~/.prefect/storage | grep "hello-"
-hello-bar.json
-hello-foo.json
-hello-world.json
-```
-
-In the next example, we include metadata about the flow run from the `prefect.runtime.flow_run` module:
-
-```python
-from prefect import flow, task
-
-@flow
-def my_flow():
-    hello_world()
-
-@task(persist_result=True, result_storage_key="{flow_run.flow_name}_{flow_run.name}_hello.json")
-def hello_world(name: str = "world"):
-    return f"hello {name}"
-
-my_flow()
-```
-
-After running this flow, we can see a result file templated with the name of the flow and the flow run:
-
-```
-❯ ls ~/.prefect/storage | grep "my-flow"    
-my-flow_industrious-trout_hello.json
-```
-
-If a result exists at a given storage key in the storage location, it will be overwritten.
-
-Result storage keys can only be configured on tasks at this time.
-
-#### Result serializer
-
-[The result serializer](#result-serializer-types) can be configured with the `result_serializer` option. The `result_serializer` option defaults to a null value, which infers the serializer from the context.
-Generally, this means that tasks will use the result serializer configured on the flow unless otherwise specified.
-If there is no context to load the serializer from, the serializer defined by `PREFECT_RESULTS_DEFAULT_SERIALIZER` will be used. This setting defaults to Prefect's pickle serializer.
-
-You may configure the result serializer using:
-
-- A type name, e.g. `"json"` or `"pickle"` &mdash; this corresponds to an instance with default values
-- An instance, e.g. `JSONSerializer(jsonlib="orjson")`
-
-#### Compressing results
-
-Prefect provides a `CompressedSerializer` which can be used to _wrap_ other serializers to provide compression over the bytes they generate. The compressed serializer uses `lzma` compression by default. We test other compression schemes provided in the Python standard library such as `bz2` and `zlib`, but you should be able to use any compression library that provides `compress` and `decompress` methods.
-
-You may configure compression of results using:
-
-- A type name, prefixed with `compressed/` e.g. `"compressed/json"` or `"compressed/pickle"`
-- An instance e.g. `CompressedSerializer(serializer="pickle", compressionlib="lzma")`
-
-Note that the `"compressed/<serializer-type>"` shortcut will only work for serializers provided by Prefect.
-If you are using custom serializers, you must pass a full instance.
-
-### Storage of results in Prefect
-
-The Prefect API does not store your results in most cases for the following reasons:
-
-- Results can be large and slow to send to and from the API.
-- Results often contain private information or data.
-- Results would need to be stored in the database or complex logic implemented to hydrate from another source.
-
-There are a few cases where Prefect _will_ store your results directly in the database. This is an optimization to reduce the overhead of reading and writing to result storage.
-
-The following data types will be stored by the API without persistence to storage:
-
-- booleans (`True`, `False`)
-- nulls (`None`)
-
-If `persist_result` is set to `False`, these values will never be stored.
-
-## Tracking results
-
-The Prefect API tracks metadata about your results. The value of your result is only stored in [specific cases](#storage-of-results-in-prefect). Result metadata can be seen in the UI on the "Results" page for flows.
-
-Prefect tracks the following result metadata:
-
-- Data type
-- Storage location (if persisted)
-
-## Caching of results in memory
-
-When running your workflows, Prefect will keep the results of all tasks and flows in memory so they can be passed downstream. In some cases, it is desirable to override this behavior. For example, if you are returning a large amount of data from a task it can be costly to keep it memory for the entire duration of the flow run.
-
-Flows and tasks both include an option to drop the result from memory with `cache_result_in_memory`:
-
-```python
-from prefect import flow, task
-
-@flow(cache_result_in_memory=False)
-def foo():
-    return "pretend this is large data"
-
-@task(cache_result_in_memory=False)
-def bar():
-    return "pretend this is biiiig data"
-```
-
-When `cache_result_in_memory` is disabled, the result of your flow or task will be persisted by default. The result will then be pulled from storage when needed.
-
-```python
-from prefect import flow, task
-
-@flow
-def foo():
-    result = bar()
-    state = bar(return_state=True)
-
-    # The result will be retrieved from storage here
-    state.result()
-
-    future = bar.submit()
-    # The result will be retrieved from storage here
-    future.result()
-
-@task(cache_result_in_memory=False)
-def bar():
-    # This result will persisted
-    return "pretend this is biiiig data"
-```
-
-If both `cache_result_in_memory` and persistence are disabled, your results will not be available downstream.
-
-```python
-
-from prefect import flow, task
-
-@task(persist_result=False, cache_result_in_memory=False)
-def bar():
-    return "pretend this is biiiig data"
-
-@flow
-def foo():
-    # Raises an error
-    result = bar()
-
-    # This is oaky
-    state = bar(return_state=True)
-
-    # Raises an error
-    state.result()
-
-    # This is okay
-    future = bar.submit()
-
-    # Raises an error
-    future.result()
-```
-
-## Result storage types
-
-Result storage is responsible for reading and writing serialized data to an external location. At this time, any file system block can be used for result storage.
-
-## Result serializer types
-
-A result serializer is responsible for converting your Python object to and from bytes. This is necessary to store the object outside of Python and retrieve it later.
-
-### Pickle serializer
-
-Pickle is a standard Python protocol for encoding arbitrary Python objects. We supply a custom pickle serializer at `prefect.serializers.PickleSerializer`. Prefect's pickle serializer uses the [cloudpickle](https://github.com/cloudpipe/cloudpickle) project by default to support more object types. Alternative pickle libraries can be specified:
-
-```python
-from prefect.serializers import PickleSerializer
-
-PickleSerializer(picklelib="cloudpickle")
-```
-
-Benefits of the pickle serializer:
-
-- Many object types are supported.
-- Objects can define custom pickle support.
-
-Drawbacks of the pickle serializer:
-
-- When nested attributes of an object cannot be pickled, it is hard to determine the cause.
-- When deserializing objects, your Python and pickle library versions must match the one used at serialization time.
-- Serialized objects cannot be easily shared across different programming languages.
-- Serialized objects are not human readable.
-
-### JSON serializer
-
-We supply a custom JSON serializer at `prefect.serializers.JSONSerializer`. Prefect's JSON serializer uses custom hooks by default to support more object types. Specifically, we add support for all types supported by [Pydantic](https://pydantic-docs.helpmanual.io/).
-
-By default, we use the standard Python `json` library. Alternative JSON libraries can be specified:
-
-```python
-from prefect.serializers import JSONSerializer
-
-JSONSerializer(jsonlib="orjson")
-```
-
-Benefits of the JSON serializer:
-
-- Serialized objects are human readable.
-- Serialized objects can often be shared across different programming languages.
-- Deserialization of serialized objects is generally version agnostic.
-
-Drawbacks of the JSON serializer:
-
-- Supported types are limited.
-- Implementing support for additional types must be done at the serializer level.
-
-## Result types
-
-Prefect uses internal result types to capture information about the result attached to a state. The following types are used:
-
-- `UnpersistedResult`: Stores result metadata but the value is only available when created.
-- `LiteralResult`: Stores simple values inline.
-- `PersistedResult`: Stores a reference to a result persisted to storage.
-
-All result types include a `get()` method that can be called to return the value of the result. This is done behind the scenes when the `result()` method is used on states or futures.
-
-### Unpersisted results
-
-Unpersisted results are used to represent results that have not been and will not be persisted beyond the current flow run. The value associated with the result is stored in memory, but will not be available later. Result metadata is attached to this object for storage in the API and representation in the UI.
-
-### Literal results
-
-Literal results are used to represent [results stored in the Prefect database](#storage-of-results-in-prefect). The values contained by these results must always be JSON serializable.
-
-Example:
-
-```
-result = LiteralResult(value=None)
-result.json()
-# {"type": "result", "value": "null"}
-```
-
-Literal results reduce the overhead required to persist simple results.
-
-### Persisted results
-
-The persisted result type contains all of the information needed to retrieve the result from storage. This includes:
-
-- Storage: A reference to the [result storage](#result-storage-types) that can be used to read the serialized result.
-- Key: Indicates where this specific result is in storage.
-
-Persisted result types also contain metadata for inspection without retrieving the result:
-
-- Serializer type: The name of the [result serializer](#result-serializer-types) type.
-
-The `get()` method on result references retrieves the data from storage, deserializes it, and returns the original object.
-The `get()` operation will cache the resolved object to reduce the overhead of subsequent calls.
-
-#### Persisted result blob
-
-When results are persisted to storage, they are always written as a JSON document. The schema for this is described by the `PersistedResultBlob` type. The document contains:
-
-- The serialized data of the result.
-- A full description of [result serializer](#result-serializer-types) that can be used to deserialize the result data.
-- The Prefect version used to create the result.
-=======
->>>>>>> f30a673a
